site_name: LightGBM-Benchmark

# https://www.mkdocs.org/user-guide/configuration/
repo_url: https://github.com/Microsoft/lightgbm-benchmark
edit_uri: edit/main/docs

nav:
- Home: index.md
- About: lightgbm-benchmark-project.md
- Contribute:
    Developer Guide: contribute/developer-guide.md
    Reporting Guide: contribute/reporting-guide.md
- Run:
<<<<<<< HEAD
    Install: quickstart/install.md
    Run Manually: quickstart/manual-benchmark.md
    Run in AzureML CLI v2.0: quickstart/azureml-cli20-benchmark.md
=======
    Install: run/install.md
    Run manually: run/manual-benchmark.md
    Run in AzureML:
        Azure Setup: run/azureml/azure-setup.md
        Local Setup: run/azureml/local-setup.md
        Benchmark Pipelines:
            Generate data: run/azureml/generate-synthetic-data.md
            Training: run/azureml/benchmark-training.md
            Inferencing: run/azureml/benchmark-inferencing.md
        Custom Pipelines:
            Upload your data: run/azureml/upload-your-data.md
            Train on your data: run/azureml/train-on-your-data.md
        Designer UI: run/azureml/designer-ui.md
>>>>>>> ccad0cc3
- Results:
    Inferencing: results/inferencing.md
    Manual: results/manual.md
- Reference Docs:
    - src/common/:
        - aml.py: references/common/aml.md
        - components.py: references/common/components.md
        - io.py: references/common/io.md
        - lightgbm_utils.py: references/common/lightgbm_utils.md
        - metrics.py: references/common/metrics.md
        - tasks.py: references/common/tasks.md
    - src/scripts/:
        - sample/sample.py: references/scripts/sample/sample.md
        - training/lightgbm_python/: references/scripts/training/lightgbm_python.md

theme:
  name: readthedocs
  name: material

markdown_extensions:
- pymdownx.tabbed
- pymdownx.superfences
- pymdownx.snippets
- admonition
- pymdownx.highlight:
    use_pygments: true
    linenums: true
    linenums_style: pymdownx-inline
# https://github.com/mkdocs/mkdocs/issues/777
- markdown_include.include:
    base_path: .

plugins:
- search
- mkdocstrings:
    default_handler: python
    handlers:
        python:
            setup_commands:
            - import sys
            - sys.path.append("src")
            rendering:
                show_source: true
                show_if_no_docstring: false
                members_order: "source"
                show_root_toc_entry: false
                show_root_heading: false
    #custom_templates: templates
    watch:
      - src/<|MERGE_RESOLUTION|>--- conflicted
+++ resolved
@@ -11,11 +11,6 @@
     Developer Guide: contribute/developer-guide.md
     Reporting Guide: contribute/reporting-guide.md
 - Run:
-<<<<<<< HEAD
-    Install: quickstart/install.md
-    Run Manually: quickstart/manual-benchmark.md
-    Run in AzureML CLI v2.0: quickstart/azureml-cli20-benchmark.md
-=======
     Install: run/install.md
     Run manually: run/manual-benchmark.md
     Run in AzureML:
@@ -29,7 +24,6 @@
             Upload your data: run/azureml/upload-your-data.md
             Train on your data: run/azureml/train-on-your-data.md
         Designer UI: run/azureml/designer-ui.md
->>>>>>> ccad0cc3
 - Results:
     Inferencing: results/inferencing.md
     Manual: results/manual.md
