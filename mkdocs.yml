site_name: LightGBM-Benchmark

# https://www.mkdocs.org/user-guide/configuration/
repo_url: https://github.com/Microsoft/lightgbm-benchmark
edit_uri: edit/main/docs

nav:
- Home: index.md
- About: lightgbm-benchmark-project.md
- Contribute:
    Developer Guide: contribute/developer-guide.md
    Reporting Guide: contribute/reporting-guide.md
- Run:
    Install: run/install.md
    Run manually: run/manual-benchmark.md
    Run in AzureML:
        Setup: run/azureml/setup.md
        Train on your data: "run/azureml/train-on-your-own-data.md"
- Results:
<<<<<<< HEAD
    Latest: results/latest.md
- Reference Docs:
    - src/common/:
        - io.py: references/common/io.md
        - lightgbm.py: references/common/lightgbm.md
        - metrics.py: references/common/metrics.md
        - sweep.py: references/common/sweep.md
    - src/scripts/:
        - partition_data/partition.py: references/scripts/partition_data/partition.md
=======
    Inferencing: results/inferencing.md
    Manual: results/manual.md
>>>>>>> d10b522c

theme:
  name: readthedocs
  name: material

markdown_extensions:
- pymdownx.tabbed
- pymdownx.superfences
- pymdownx.snippets
- pymdownx.highlight:
    use_pygments: true
    linenums: true
    linenums_style: pymdownx-inline
# https://github.com/mkdocs/mkdocs/issues/777
- markdown_include.include:
    base_path: .

plugins:
- search
- mkdocstrings:
    default_handler: python
    handlers:
        python:
            setup_commands:
            - import sys
            - sys.path.append("src")
            rendering:
                show_source: true
                show_if_no_docstring: false
                members_order: "source"
                show_root_toc_entry: false
                show_root_heading: false
    #custom_templates: templates
    watch:
      - src/<|MERGE_RESOLUTION|>--- conflicted
+++ resolved
@@ -17,20 +17,17 @@
         Setup: run/azureml/setup.md
         Train on your data: "run/azureml/train-on-your-own-data.md"
 - Results:
-<<<<<<< HEAD
-    Latest: results/latest.md
+    Inferencing: results/inferencing.md
+    Manual: results/manual.md
 - Reference Docs:
     - src/common/:
         - io.py: references/common/io.md
         - lightgbm.py: references/common/lightgbm.md
         - metrics.py: references/common/metrics.md
         - sweep.py: references/common/sweep.md
+        - tasks.py: references/common/tasks.md
     - src/scripts/:
         - partition_data/partition.py: references/scripts/partition_data/partition.md
-=======
-    Inferencing: results/inferencing.md
-    Manual: results/manual.md
->>>>>>> d10b522c
 
 theme:
   name: readthedocs
