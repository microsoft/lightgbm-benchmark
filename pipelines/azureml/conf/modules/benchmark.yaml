--- conflicted
+++ resolved
@@ -17,14 +17,10 @@
     yaml: "training/lightgbm_python/sweep_spec.yaml"
   - name: "lightgbm_c_api_score"
     version: null
-<<<<<<< HEAD
-    yaml: "lightgbm_c_api/spec.yaml"
+    yaml: "inferencing/lightgbm_c_api/spec.yaml"
   - name: "lightgbm_c_api_score_windows"
     version: null
-    yaml: "lightgbm_c_api/win_spec.yaml"
-=======
-    yaml: "inferencing/lightgbm_c_api/spec.yaml"
->>>>>>> 8622fe1a
+    yaml: "inferencing/lightgbm_c_api/win_spec.yaml"
   - name: "lightgbm_cli_score"
     version: null
     yaml: "inferencing/lightgbm_cli/spec.yaml"
