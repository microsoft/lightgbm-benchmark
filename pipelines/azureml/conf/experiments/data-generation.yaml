--- conflicted
+++ resolved
@@ -2,11 +2,7 @@
 # with varying number of features
 #
 # to execute:
-<<<<<<< HEAD
-# > python pipelines/azureml/pipelines/data_generation.py --exp-config ./pipelines/azureml/conf/experiments/data-generation.yaml
-=======
 # > python pipelines/azureml/pipelines/data_generation.py --exp-config pipelines/azureml/conf/experiments/data-generation.yaml
->>>>>>> da2795da
 
 defaults:
   - aml: sample
@@ -23,12 +19,8 @@
   description: "something interesting to say about this"
 
 data_generation_config:
-<<<<<<< HEAD
-  benchmark_name: "benchmark-dev"
-=======
   # name of your particular benchmark
   benchmark_name: "benchmark-dev" # override this with a unique name
->>>>>>> da2795da
 
   # DATA
   tasks:
