# Byte-compiled / optimized / DLL files
__pycache__/
*.py[cod]
*$py.class

# C extensions
*.so

# Distribution / packaging
.Python
build/
develop-eggs/
dist/
downloads/
eggs/
.eggs/
lib/
lib64/
parts/
sdist/
var/
wheels/
pip-wheel-metadata/
share/python-wheels/
*.egg-info/
.installed.cfg
*.egg
MANIFEST

# PyInstaller
#  Usually these files are written by a python script from a template
#  before PyInstaller builds the exe, so as to inject date/other infos into it.
*.manifest
*.spec

# Installer logs
pip-log.txt
pip-delete-this-directory.txt

# Unit test / coverage reports
htmlcov/
.tox/
.nox/
.coverage
.coverage.*
.cache
nosetests.xml
coverage.xml
*.cover
*.py,cover
.hypothesis/
.pytest_cache/

# Translations
*.mo
*.pot

# Django stuff:
*.log
local_settings.py
db.sqlite3
db.sqlite3-journal

# Flask stuff:
instance/
.webassets-cache

# Scrapy stuff:
.scrapy

# Sphinx documentation
docs/_build/

# PyBuilder
target/

# Jupyter Notebook
.ipynb_checkpoints

# IPython
profile_default/
ipython_config.py

# pyenv
.python-version

# pipenv
#   According to pypa/pipenv#598, it is recommended to include Pipfile.lock in version control.
#   However, in case of collaboration, if having platform-specific dependencies or dependencies
#   having no cross-platform support, pipenv may install dependencies that don't work, or not
#   install all needed dependencies.
#Pipfile.lock

# PEP 582; used by e.g. github.com/David-OConnor/pyflow
__pypackages__/

# Celery stuff
celerybeat-schedule
celerybeat.pid

# SageMath parsed files
*.sage.py

# Environments
.env
.venv
env/
venv/
ENV/
env.bak/
venv.bak/

# Spyder project settings
.spyderproject
.spyproject

# Rope project settings
.ropeproject

# mkdocs documentation
/site

# mypy
.mypy_cache/
.dmypy.json
dmypy.json

# Pyre type checker
.pyre/

# ignore local data
data/

# ignore mlflow local dumps
mlruns/

# ignore hydra outputs (sdk 1.5 + shrike)
<<<<<<< HEAD
pipelines/azureml_sdk15/outputs/
=======
pipelines/azureml/outputs/
>>>>>>> 54322c84
outputs/<|MERGE_RESOLUTION|>--- conflicted
+++ resolved
@@ -135,9 +135,5 @@
 mlruns/
 
 # ignore hydra outputs (sdk 1.5 + shrike)
-<<<<<<< HEAD
-pipelines/azureml_sdk15/outputs/
-=======
 pipelines/azureml/outputs/
->>>>>>> 54322c84
 outputs/