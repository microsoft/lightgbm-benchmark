--- conflicted
+++ resolved
@@ -503,8 +503,6 @@
     # run the pipeline function with the given arguments
     pipeline_instance = training_all_tasks(workspace, config)
 
-<<<<<<< HEAD
-=======
     # generate a nice markdown description
     experiment_description="\n".join([
         "Training on all specified tasks (see yaml below).",
@@ -547,6 +545,5 @@
     )
 
 
->>>>>>> d6c0b4ce
 if __name__ == "__main__":
     main()