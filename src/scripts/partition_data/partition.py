--- conflicted
+++ resolved
@@ -18,13 +18,10 @@
     sys.path.append(str(COMMON_ROOT))
 
 # useful imports from common
-from common.metrics import MetricsLogger
-from common.io import input_file_path
 from common.io import PartitioningEngine
 from common.components import RunnableScript
 
 
-<<<<<<< HEAD
 class PartitionDataScript(RunnableScript):
     def __init__(self):
         super().__init__(
@@ -32,95 +29,6 @@
             framework = "python",
             framework_version = "n/a"
         )
-=======
-def get_arg_parser(parser=None):
-    """Adds component/module arguments to a given argument parser.
-
-    Args:
-        parser (argparse.ArgumentParser): an argument parser instance
-
-    Returns:
-        ArgumentParser: the argument parser instance
-
-    Notes:
-        if parser is None, creates a new parser instance
-    """
-    # add arguments that are specific to the script
-    if parser is None:
-        parser = argparse.ArgumentParser(__doc__)
-
-    # add arguments that are specific to the module
-    group = parser.add_argument_group('Partitioning arguments')
-    group.add_argument("--input", dest="input", type=str, required=True, help="file/directory to split")
-    group.add_argument("--output", dest="output", type=str, help="location to store partitioned files", required=True)
-    group.add_argument("--mode", type=str, choices=PartitioningEngine.PARTITION_MODES, required=True, help="Partitioning mode")
-    group.add_argument("--number", type=int, required=True, help="If roundrobin number of partition, if chunk number of records per partition")
-    group.add_argument("--header", type=strtobool, required=False, default=False, help="Should we preserve firstline into each partition?")
-
-    group_general = parser.add_argument_group("General parameters")
-    group_general.add_argument(
-        "--verbose",
-        required=False,
-        default=False,
-        type=strtobool,  # use this for bool args, do not use action_store=True
-        help="set True to show DEBUG logs",
-    )
-    group_general.add_argument(
-        "--custom_properties",
-        required=False,
-        default=None,
-        type=str,
-        help="provide custom properties as json dict",
-    )
-
-    return parser
-
-
-def run(args, unknown_args=[]):
-    """Run script with arguments (the core of the component)
-
-    Args:
-        args (argparse.namespace): command line arguments provided to script
-        unknown_args (list[str]): list of arguments not known
-    """
-    # get logger for general outputs
-    logger = logging.getLogger()
-
-    # get Metrics logger for benchmark metrics
-    # below: initialize reporting of metrics with a custom session name
-    metrics_logger = MetricsLogger("partition_data")
-
-    # add common properties to the session
-    metrics_logger.set_properties(
-        task="partition", framework="python", framework_version="n/a"
-    )
-
-    # if provided some custom_properties by the outside orchestrator
-    if args.custom_properties:
-        metrics_logger.set_properties_from_json(args.custom_properties)
-
-    # add properties about environment of this script
-    metrics_logger.set_platform_properties()
-
-    # Create output folder
-    os.makedirs(args.output, exist_ok=True)
-
-    # create instance of partitioner
-    partition_engine = PartitioningEngine(
-        mode = args.mode,
-        number = args.number,
-        header = args.header,
-        logger=logger
-    )
-
-    # simply run
-    logger.info(f"Running partitioning...")
-    with metrics_logger.log_time_block("time_partitioning"):
-        partition_engine.run(args.input, args.output)
-
-    # Important: close logging session before exiting
-    metrics_logger.close()    
->>>>>>> c07478e1
 
     @classmethod
     def get_arg_parser(cls, parser=None):
@@ -140,19 +48,22 @@
 
         # add arguments that are specific to the script
         group = parser.add_argument_group('Partitioning arguments')
-        group.add_argument("--input", dest="input", type=input_file_path, required=True, help="file/directory to split")
+        group.add_argument("--input", dest="input", type=str, required=True, help="file/directory to split")
         group.add_argument("--output", dest="output", type=str, help="location to store partitioned files", required=True)
         group.add_argument("--mode", type=str, choices=PartitioningEngine.PARTITION_MODES, required=True, help="Partitioning mode")
         group.add_argument("--number", type=int, required=True, help="If roundrobin number of partition, if chunk number of records per partition")
+        group.add_argument("--header", type=strtobool, required=False, default=False, help="Should we preserve firstline into each partition?")
 
         return parser
 
-    def run(self, args, unknown_args=[]):
+    def run(self, args, logger, metrics_logger, unknown_args):
         """Run script with arguments (the core of the component)
 
         Args:
             args (argparse.namespace): command line arguments provided to script
-            unknown_args (list[str]): list of arguments not known
+            logger (logging.getLogger() for this script)
+            metrics_logger (common.metrics.MetricLogger)
+            unknown_args (list[str]): list of arguments not recognized during argparse
         """
         # Create output folder
         os.makedirs(args.output, exist_ok=True)
@@ -161,12 +72,13 @@
         partition_engine = PartitioningEngine(
             mode = args.mode,
             number = args.number,
-            logger = self.logger
+            header = args.header,
+            logger=logger
         )
 
         # simply run
-        self.logger.info(f"Running partitioning...")
-        with self.metrics_logger.log_time_block("time_partitioning"):
+        logger.info(f"Running partitioning...")
+        with metrics_logger.log_time_block("time_partitioning"):
             partition_engine.run(args.input, args.output)
 
 
