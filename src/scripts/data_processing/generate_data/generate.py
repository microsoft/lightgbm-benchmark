# Copyright (c) Microsoft Corporation.
# Licensed under the MIT license.

"""
Generate synthetic data for LightGBM training/inferencing
"""
import os
import sys
import argparse
import logging
from distutils.util import strtobool
import numpy
import sklearn
from sklearn.datasets import make_classification, make_regression

# Add the right path to PYTHONPATH
# so that you can import from common.*
COMMON_ROOT = os.path.abspath(os.path.join(os.path.dirname(__file__), "..", "..", ".."))

if COMMON_ROOT not in sys.path:
    print(f"Adding {COMMON_ROOT} to PYTHONPATH")
    sys.path.append(str(COMMON_ROOT))

# useful imports from common
from common.components import RunnableScript
from common.data import RegressionDataGenerator, RankingDataGenerator, ClassificationDataGenerator

class GenerateSyntheticDataScript(RunnableScript):
    def __init__(self):
        super().__init__(
            task="generate",
            framework="sklearn",
            framework_version="sklearn.__version__"
        )

        # this will collect all the "tasks" (file to generate)
        # for multi-tasking if available (work in progress)
        self.generation_tasks = []

    @classmethod
    def get_arg_parser(cls, parser=None):
        """Adds component/module arguments to a given argument parser.

        Args:
            parser (argparse.ArgumentParser): an argument parser instance

        Returns:
            ArgumentParser: the argument parser instance

        Notes:
            if parser is None, creates a new parser instance
        """
        # add generic arguments
        parser = RunnableScript.get_arg_parser(parser)

        # add arguments that are specific to the script
        group_params = parser.add_argument_group(f"Data generation params [{__name__}:{cls.__name__}]")
        group_params.add_argument(
            "--type", required=True, type=str, choices=["classification", "regression", "lambdarank"]
        )
        group_params.add_argument("--train_samples", required=True, type=int)
        group_params.add_argument("--train_partitions", required=False, type=int, default=1)
        group_params.add_argument("--test_samples", required=True, type=int)
        group_params.add_argument("--test_partitions", required=False, type=int, default=1)
        group_params.add_argument("--inferencing_samples", required=True, type=int)
        group_params.add_argument("--inferencing_partitions", required=False, type=int, default=1)
        group_params.add_argument("--n_features", required=True, type=int)
        group_params.add_argument("--n_informative", required=True, type=int)
        group_params.add_argument("--n_redundant", required=False, type=int)
        group_params.add_argument("--random_state", required=False, default=None, type=int)
        group_params.add_argument("--docs_per_query", required=False, default=20, type=int)
<<<<<<< HEAD
        group_params.add_argument("--delimiter", required=False, default=',', type=str)
=======
        group_params.add_argument("--n_label_classes", required=False, default=10, type=int)
    
        group_params = parser.add_argument_group("Format params")
        group_params.add_argument(
            "--delimiter", required=False, type=str, choices=['tab', 'comma', 'space'], default='comma'
        )
        group_params.add_argument(
            "--generate_header", required=False, type=strtobool, default=False, help="generate header on top of output files (independent from external_header)"
        )
>>>>>>> 7bfe00c6

        group_o = parser.add_argument_group("Outputs")
        group_o.add_argument(
            "--output_train",
            required=True,
            type=str,
            help="Output data location (directory)",
        )
        group_o.add_argument(
            "--output_test",
            required=True,
            type=str,
            help="Output data location (directory)",
        )
        group_o.add_argument(
            "--output_inference",
            required=True,
            type=str,
            help="Output data location (directory)",
        )
        group_o.add_argument(
<<<<<<< HEAD
            "--output_header",
            required=True,
            type=str,
            help="Output header location (directory)",
        )
=======
            "--external_header",
            required=False,
            type=str,
            help="Output the header in an external location (directory)",
        )

>>>>>>> 7bfe00c6

        return parser
   

    def generate_tasks(self, args):
        """Create generation tasks based on arguments"""
        train_partition_size = args.train_samples // args.train_partitions
        test_partition_size = args.test_samples // args.test_partitions
        inferencing_partition_size = args.inferencing_samples // args.inferencing_partitions

        batch_size = min(
            10000,
            train_partition_size,
            test_partition_size,
            inferencing_partition_size,
        )

        self.logger.info(f"Using batch size {batch_size}")

        if args.type =="regression":
            generator = RegressionDataGenerator(
                    batch_size=batch_size,
                    n_features=args.n_features,
                    n_informative=args.n_informative,
                    bias=0.0,
                    noise=0.0,
                    seed=args.random_state,
                )
        elif args.type =="lambdarank":
            generator = RankingDataGenerator(
                    docs_per_query=args.docs_per_query,
                    n_label_classes=args.n_label_classes,
                    batch_size=batch_size,
                    n_features=args.n_features,
                    n_informative=args.n_informative,
                    bias=0.0,
                    noise=0.0,
                    seed=args.random_state,
                )
        elif args.type =="classification":
            generator = ClassificationDataGenerator(
                    n_label_classes=args.n_label_classes,
                    batch_size=batch_size,
                    n_features=args.n_features,
                    n_informative=args.n_informative,
                    bias=0.0,
                    noise=0.0,
                    seed=args.random_state,
                )


        # add train partitions to list of tasks
        for i in range(args.train_partitions):
            self.generation_tasks.append(
                (os.path.join(args.output_train, f"train_{i}.txt"), generator, train_partition_size//batch_size)
            )

        # add test partitions to list of tasks
        for i in range(args.test_partitions):
            self.generation_tasks.append(
                (os.path.join(args.output_test, f"test_{i}.txt"), generator, test_partition_size//batch_size)
            )

        # add inferencing partitions to list of tasks
        for i in range(args.inferencing_partitions):
            self.generation_tasks.append(
                (os.path.join(args.output_inference, f"inference_{i}.txt"), generator, inferencing_partition_size//batch_size)
            )

    def execute_tasks(self, args):
        # show some outputs first
        for output_file_path, generator, batches in self.generation_tasks:
            self.logger.info(f"Will generate output {output_file_path} with {batches} batches")

        # generate a fake header
        if args.generate_header or args.external_header:
            if args.type == "lambdarank":
                synthetic_header = (args.delimiter.join([
                            str(i) for i in range(args.n_features+2) # label + queryid + features
                ]))
            else:
                synthetic_header = (args.delimiter.join([
                            str(i) for i in range(args.n_features+1) # label + features
                ]))
            

        partition_count=0
        # generate each data outputs
        for output_file_path, generator, batches in self.generation_tasks:
            self.logger.info(f"Opening file {output_file_path} for writing...")

            # create/erase file
            with open(output_file_path, "w") as output_file:
                if args.generate_header:
                    # generate synthetic header
                    output_file.write(synthetic_header)
                    output_file.write("\n")
                else:
                    output_file.write("")

            # iterate and append
            for i in range(batches):
                with self.metrics_logger.log_time_block("time_data_generation_batch"):
                    X,y = generator.generate(partition_count)
                    y = numpy.reshape(y, (y.shape[0], 1))
                    data = numpy.hstack((y, X))  # keep target as column 0

                with self.metrics_logger.log_time_block("time_data_saving_batch"):
                    with open(output_file_path, "a") as output_file:
                        numpy.savetxt(
                            output_file,
                            data,
                            delimiter=args.delimiter,
                            newline="\n",
                            fmt="%1.3f",
                        )

                self.logger.info(f"Wrote batch {i+1}/{batches}")

                del X
                del y

                partition_count+=1

            self.logger.info(f"Finished generating file {output_file_path}.")
        
        # create an external header 
        if args.external_header:
            self.logger.info(f"Creating an external header file for the generated data")
            os.makedirs(args.external_header, exist_ok=True)
            with open(os.path.join(args.external_header, "header.txt"), 'w') as hf:
                hf.writelines(synthetic_header)


    def run(self, args, logger, metrics_logger, unknown_args):
        """Run script with arguments (the core of the component)

        Args:
            args (argparse.namespace): command line arguments provided to script
            logger (logging.getLogger() for this script)
            metrics_logger (common.metrics.MetricLogger)
            unknown_args (list[str]): list of arguments not recognized during argparse
        """
        # make sure the output arguments exists
        os.makedirs(args.output_train, exist_ok=True)
        os.makedirs(args.output_test, exist_ok=True)
        os.makedirs(args.output_inference, exist_ok=True)
        os.makedirs(args.output_header, exist_ok=True)


        # transform delimiter
        if args.delimiter == "comma":
            args.delimiter = ","
        elif args.delimiter == "tab":
            args.delimiter = "\t"
        elif args.delimiter == "space":
            args.delimiter = " "

        metrics_logger.log_parameters(
            type=args.type,
            train_samples=args.train_samples,
            test_samples=args.test_samples,
            inferencing_samples=args.inferencing_samples,
            n_features=args.n_features,
            n_informative=args.n_informative,
            n_redundant=args.n_redundant,
            random_state=args.random_state,
        )

        # record a metric
<<<<<<< HEAD
        logger.info(f"Generating data in memory.")
        with metrics_logger.log_time_block("time_data_generation"):
            total_samples = (
                args.train_samples + args.test_samples + args.inferencing_samples
            )
            if args.type == "classification":
                X, y = make_classification(
                    n_samples=total_samples,
                    n_features=args.n_features,
                    n_informative=args.n_informative,
                    n_redundant=args.n_redundant,
                    random_state=args.random_state,
                )
            elif args.type == "regression":
                X, y = make_regression(
                    n_samples=total_samples,
                    n_features=args.n_features,
                    n_informative=args.n_informative,
                    random_state=args.random_state,
                )
            elif args.type == "lambdarank":
                X, y = make_regression(
                    n_samples=total_samples,
                    n_features=args.n_features,
                    n_informative=args.n_informative,
                    random_state=args.random_state,
                )
                # add query column
                query_col = [[i // args.docs_per_query] for i in range(total_samples)]
                X = numpy.hstack((query_col, X))
                # create 30 ranking labels
                y = ((y - min(y))/(max(y)-min(y))*30).astype(int)

            else:
                raise NotImplementedError(f"--type {args.type} is not implemented.")

            # target as one column
            y = numpy.reshape(y, (y.shape[0], 1))

            train_X = X[0 : args.train_samples]
            train_y = y[0 : args.train_samples]
            train_data = numpy.hstack((train_y, train_X))  # keep target as column 0
            logger.info(f"Train data shape: {train_data.shape}")

            test_X = X[args.train_samples : args.train_samples + args.test_samples]
            test_y = y[args.train_samples : args.train_samples + args.test_samples]
            test_data = numpy.hstack((test_y, test_X))  # keep target as column 0
            logger.info(f"Test data shape: {test_data.shape}")

            inference_data = X[args.train_samples + args.test_samples :]
            logger.info(f"Inference data shape: {inference_data.shape}")

        # create a header 
        header = [f'Column_{i}' for i in range(train_data.shape[1])]
        if args.delimiter == 'tab':
            args.delimiter = "\t"
        # save as CSV
        logger.info(f"Saving data...")
        with metrics_logger.log_time_block("time_data_saving"):
            numpy.savetxt(
                os.path.join(args.output_train, "train.txt"),
                train_data,
                delimiter=args.delimiter,
                newline="\n",
                fmt="%1.3f",
            )
            numpy.savetxt(
                os.path.join(args.output_test, "test.txt"),
                test_data,
                delimiter=args.delimiter,
                newline="\n",
                fmt="%1.3f",
            )
            numpy.savetxt(
                os.path.join(args.output_inference, "inference.txt"),
                inference_data,
                delimiter=args.delimiter,
                newline="\n",
                fmt="%1.3f",
            )
            with open(os.path.join(args.output_header, "header.txt"), 'w') as hf:
                hf.writelines(args.delimiter.join(header))

=======
        logger.info(f"Generating data.")
        self.generate_tasks(args)
        self.execute_tasks(args)
>>>>>>> 7bfe00c6

def get_arg_parser(parser=None):
    """ To ensure compatibility with shrike unit tests """
    return GenerateSyntheticDataScript.get_arg_parser(parser)

def main(cli_args=None):
    """ To ensure compatibility with shrike unit tests """
    GenerateSyntheticDataScript.main(cli_args)

if __name__ == "__main__":
    main()<|MERGE_RESOLUTION|>--- conflicted
+++ resolved
@@ -69,9 +69,6 @@
         group_params.add_argument("--n_redundant", required=False, type=int)
         group_params.add_argument("--random_state", required=False, default=None, type=int)
         group_params.add_argument("--docs_per_query", required=False, default=20, type=int)
-<<<<<<< HEAD
-        group_params.add_argument("--delimiter", required=False, default=',', type=str)
-=======
         group_params.add_argument("--n_label_classes", required=False, default=10, type=int)
     
         group_params = parser.add_argument_group("Format params")
@@ -81,7 +78,6 @@
         group_params.add_argument(
             "--generate_header", required=False, type=strtobool, default=False, help="generate header on top of output files (independent from external_header)"
         )
->>>>>>> 7bfe00c6
 
         group_o = parser.add_argument_group("Outputs")
         group_o.add_argument(
@@ -103,20 +99,12 @@
             help="Output data location (directory)",
         )
         group_o.add_argument(
-<<<<<<< HEAD
-            "--output_header",
-            required=True,
-            type=str,
-            help="Output header location (directory)",
-        )
-=======
             "--external_header",
             required=False,
             type=str,
             help="Output the header in an external location (directory)",
         )
 
->>>>>>> 7bfe00c6
 
         return parser
    
@@ -287,95 +275,9 @@
         )
 
         # record a metric
-<<<<<<< HEAD
-        logger.info(f"Generating data in memory.")
-        with metrics_logger.log_time_block("time_data_generation"):
-            total_samples = (
-                args.train_samples + args.test_samples + args.inferencing_samples
-            )
-            if args.type == "classification":
-                X, y = make_classification(
-                    n_samples=total_samples,
-                    n_features=args.n_features,
-                    n_informative=args.n_informative,
-                    n_redundant=args.n_redundant,
-                    random_state=args.random_state,
-                )
-            elif args.type == "regression":
-                X, y = make_regression(
-                    n_samples=total_samples,
-                    n_features=args.n_features,
-                    n_informative=args.n_informative,
-                    random_state=args.random_state,
-                )
-            elif args.type == "lambdarank":
-                X, y = make_regression(
-                    n_samples=total_samples,
-                    n_features=args.n_features,
-                    n_informative=args.n_informative,
-                    random_state=args.random_state,
-                )
-                # add query column
-                query_col = [[i // args.docs_per_query] for i in range(total_samples)]
-                X = numpy.hstack((query_col, X))
-                # create 30 ranking labels
-                y = ((y - min(y))/(max(y)-min(y))*30).astype(int)
-
-            else:
-                raise NotImplementedError(f"--type {args.type} is not implemented.")
-
-            # target as one column
-            y = numpy.reshape(y, (y.shape[0], 1))
-
-            train_X = X[0 : args.train_samples]
-            train_y = y[0 : args.train_samples]
-            train_data = numpy.hstack((train_y, train_X))  # keep target as column 0
-            logger.info(f"Train data shape: {train_data.shape}")
-
-            test_X = X[args.train_samples : args.train_samples + args.test_samples]
-            test_y = y[args.train_samples : args.train_samples + args.test_samples]
-            test_data = numpy.hstack((test_y, test_X))  # keep target as column 0
-            logger.info(f"Test data shape: {test_data.shape}")
-
-            inference_data = X[args.train_samples + args.test_samples :]
-            logger.info(f"Inference data shape: {inference_data.shape}")
-
-        # create a header 
-        header = [f'Column_{i}' for i in range(train_data.shape[1])]
-        if args.delimiter == 'tab':
-            args.delimiter = "\t"
-        # save as CSV
-        logger.info(f"Saving data...")
-        with metrics_logger.log_time_block("time_data_saving"):
-            numpy.savetxt(
-                os.path.join(args.output_train, "train.txt"),
-                train_data,
-                delimiter=args.delimiter,
-                newline="\n",
-                fmt="%1.3f",
-            )
-            numpy.savetxt(
-                os.path.join(args.output_test, "test.txt"),
-                test_data,
-                delimiter=args.delimiter,
-                newline="\n",
-                fmt="%1.3f",
-            )
-            numpy.savetxt(
-                os.path.join(args.output_inference, "inference.txt"),
-                inference_data,
-                delimiter=args.delimiter,
-                newline="\n",
-                fmt="%1.3f",
-            )
-            with open(os.path.join(args.output_header, "header.txt"), 'w') as hf:
-                hf.writelines(args.delimiter.join(header))
-
-=======
         logger.info(f"Generating data.")
         self.generate_tasks(args)
         self.execute_tasks(args)
->>>>>>> 7bfe00c6
 
 def get_arg_parser(parser=None):
     """ To ensure compatibility with shrike unit tests """
