$schema: http://azureml/sdk-2-0/CommandComponent.json
name: generate_synthetic_data
version: 1.0.5
display_name: "Generate Synthetic Data"
type: CommandComponent
description: "Generate data for classification or regression."
is_deterministic: true

tags:
  git: https://github.com/microsoft/lightgbm-benchmark
  docs: https://microsoft.github.io/lightgbm-benchmark
  framework: scikit-learn
  framework_version: 0.24.2

inputs:
  learning_task:
    type: Enum
    default: "regression"
    enum:
      - regression
      - classification
      - lambdarank
  train_samples:
    type: Integer
    description: Number of training samples to generate
    default: 1000
    optional: false
  train_partitions:
    type: Integer
    description: Number of partitions to generate for training data
    default: 1
    optional: false
  test_samples:
    type: Integer
    description: Number of testing samples to generate
    default: 100
    optional: false
  test_partitions:
    type: Integer
    description: Number of partitions to generate for testing data
    default: 1
    optional: false
  inferencing_samples:
    type: Integer
    description: Number of inferencing samples to generate
    default: 1000
    optional: false
  inferencing_partitions:
    type: Integer
    description: Number of partitions to generate for inferencing data
    default: 1
    optional: false
  n_features:
    type: Integer
    description: Number of features/columns
    default: 100
    optional: false
  n_informative:
    type: Integer
    description: Number of informative features
    default: 100
    optional: false
  n_redundant:
    type: Integer
    description: number of redundant features (for classification)
    optional: true
  random_state:
    type: Integer
    description: random seed
    optional: true
<<<<<<< HEAD
  delimiter:
    type: String
    description: selimiter
    optional: true
    default: ","
  docs_per_query:
    type: Integer
    description: random seed
    optional: true
=======
  docs_per_query:
    type: Integer
    description: docs per query, used for ranking data
    default: 20
    optional: true
  n_label_classes:
    type: Integer
    description: n_label_classes, used for ranking data
    default: 10
    optional: true


  delimiter:
    type: Enum
    default: "comma"
    enum:
      - tab
      - comma
      - space
  header:
    type: Boolean
    default: False
    description: "generate header for output files"

  # generic benchmark parameters
>>>>>>> 7bfe00c6
  verbose:
    type: Boolean
    default: False
    description: "Show debug logs"
  custom_properties:
    type: String
    description: "For benchmark analysis, provide as a json dictionary (ex: {\"foo\":\"bar\"}) anything that will be added as tags to the job"
    optional: true

outputs:
  output_train:
    type: AnyDirectory
  output_test:
    type: AnyDirectory
  output_inference:
    type: AnyDirectory
<<<<<<< HEAD
  output_header:
=======
  external_header:
>>>>>>> 7bfe00c6
    type: AnyDirectory

command: >-
  python generate.py
  --type {inputs.learning_task}
  --train_samples {inputs.train_samples}
  --train_partitions {inputs.train_partitions}
  --test_samples {inputs.test_samples}
  --test_partitions {inputs.test_partitions}
  --inferencing_samples {inputs.inferencing_samples}
  --inferencing_partitions {inputs.inferencing_partitions}
  --n_features {inputs.n_features}
  --n_informative {inputs.n_informative}
  [--n_redundant {inputs.n_redundant}]
  [--random_state {inputs.random_state}]
<<<<<<< HEAD
  [--docs_per_query {inputs.docs_per_query}]
  --output_train {outputs.output_train}
  --output_test {outputs.output_test}
  --output_inference {outputs.output_inference}
  --output_header {outputs.output_header}
  --verbose {inputs.verbose}
  [--custom_properties {inputs.custom_properties}]
  [--delimiter {inputs.delimiter}]

=======
  --delimiter {inputs.delimiter}
  --generate_header {inputs.header}
  --output_train {outputs.output_train}
  --output_test {outputs.output_test}
  --output_inference {outputs.output_inference}
  --external_header {outputs.external_header}
  --verbose {inputs.verbose}
  [--custom_properties {inputs.custom_properties}]
  [--docs_per_query {inputs.docs_per_query}]
  [--n_label_classes {inputs.n_label_classes}]
  
>>>>>>> 7bfe00c6
environment:
  conda:
    # conda file path is resolved after additional includes
    conda_dependencies_file: conda_env.yaml
  os: Linux<|MERGE_RESOLUTION|>--- conflicted
+++ resolved
@@ -68,17 +68,6 @@
     type: Integer
     description: random seed
     optional: true
-<<<<<<< HEAD
-  delimiter:
-    type: String
-    description: selimiter
-    optional: true
-    default: ","
-  docs_per_query:
-    type: Integer
-    description: random seed
-    optional: true
-=======
   docs_per_query:
     type: Integer
     description: docs per query, used for ranking data
@@ -104,7 +93,6 @@
     description: "generate header for output files"
 
   # generic benchmark parameters
->>>>>>> 7bfe00c6
   verbose:
     type: Boolean
     default: False
@@ -121,13 +109,11 @@
     type: AnyDirectory
   output_inference:
     type: AnyDirectory
-<<<<<<< HEAD
+  external_header:
+    type: AnyDirectory
   output_header:
-=======
-  external_header:
->>>>>>> 7bfe00c6
     type: AnyDirectory
-
+    
 command: >-
   python generate.py
   --type {inputs.learning_task}
@@ -141,29 +127,18 @@
   --n_informative {inputs.n_informative}
   [--n_redundant {inputs.n_redundant}]
   [--random_state {inputs.random_state}]
-<<<<<<< HEAD
-  [--docs_per_query {inputs.docs_per_query}]
-  --output_train {outputs.output_train}
-  --output_test {outputs.output_test}
-  --output_inference {outputs.output_inference}
-  --output_header {outputs.output_header}
-  --verbose {inputs.verbose}
-  [--custom_properties {inputs.custom_properties}]
-  [--delimiter {inputs.delimiter}]
-
-=======
   --delimiter {inputs.delimiter}
   --generate_header {inputs.header}
   --output_train {outputs.output_train}
   --output_test {outputs.output_test}
   --output_inference {outputs.output_inference}
+  --output_header {outputs.output_header}
   --external_header {outputs.external_header}
   --verbose {inputs.verbose}
   [--custom_properties {inputs.custom_properties}]
   [--docs_per_query {inputs.docs_per_query}]
   [--n_label_classes {inputs.n_label_classes}]
-  
->>>>>>> 7bfe00c6
+
 environment:
   conda:
     # conda file path is resolved after additional includes
