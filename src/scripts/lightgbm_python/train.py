# Copyright (c) Microsoft Corporation.
# Licensed under the MIT license.

"""
LightGBM/Python training script
"""
import os
import sys
import argparse
from distutils.util import strtobool

import lightgbm

# let's add the right PYTHONPATH for common module
COMMON_ROOT = os.path.abspath(os.path.join(os.path.dirname(__file__), '..', '..'))

if COMMON_ROOT not in sys.path:
    print(f"Adding {COMMON_ROOT} to PYTHONPATH")
    sys.path.append(str(COMMON_ROOT))

# before doing local import
from common.metrics import LogTimeBlock
from common.io import input_file_path


def get_arg_parser(parser=None):
    """Adds component/module arguments to a given argument parser.

    Args:
        parser (argparse.ArgumentParser): an argument parser instance

    Returns:
        ArgumentParser: the argument parser instance

    Notes:
        if parser is None, creates a new parser instance
    """
    # add arguments that are specific to the module
    if parser is None:
        parser = argparse.ArgumentParser(__doc__)

    group_i = parser.add_argument_group("Input Data")
    group_i.add_argument("--train",
<<<<<<< HEAD
        required=True, default="*", type=input_file_path, help="Training data location (file path)")
    group_i.add_argument("--test",
        required=True, default="*", type=input_file_path, help="Testing data location (file path)")
=======
        required=True, type=input_file_path, help="Training data location (file path)")
    group_i.add_argument("--test",
        required=True, type=input_file_path, help="Testing data location (file path)")
>>>>>>> 129b7e70
    group_i.add_argument("--header", required=False, default=False, type=strtobool)
    group_i.add_argument("--label_column", required=False, default="0", type=str)
    group_i.add_argument("--query_column", required=False, default=None, type=str)

    group_o = parser.add_argument_group("Outputs")
    group_o.add_argument("--export_model",
        required=False, type=str, help="Export the model in this location (file path)")
    
    # learner params
    group_lgbm = parser.add_argument_group("LightGBM learning parameters")
    group_lgbm.add_argument("--objective", required=True, type=str)
    group_lgbm.add_argument("--metric", required=True, type=str)
    group_lgbm.add_argument("--boosting_type", required=True, type=str)
    group_lgbm.add_argument("--tree_learner", required=True, type=str)
    group_lgbm.add_argument("--num_trees", required=True, type=int)
    group_lgbm.add_argument("--num_leaves", required=True, type=int)
    group_lgbm.add_argument("--min_data_in_leaf", required=True, type=int)
    group_lgbm.add_argument("--learning_rate", required=True, type=float)
    group_lgbm.add_argument("--max_bin", required=True, type=int)
    group_lgbm.add_argument("--feature_fraction", required=True, type=float)

    return parser


def run(args, other_args=[]):
    """Run script with arguments (the core of the component)

    Args:
        args (argparse.namespace): command line arguments provided to script
        unknown_args (list[str]): list of arguments not known
    """
    # create sub dir and output file
    if args.export_model:
        os.makedirs(args.export_model, exist_ok=True)
        args.export_model = os.path.join(args.export_model, "model.txt")

    lgbm_params = vars(args)
    metric_tags = {'framework':'lightgbm_python','task':'train','lightgbm_version':lightgbm.__version__}

    print(f"Loading data for training")
    with LogTimeBlock("data_loading", methods=['print'], tags=metric_tags):
        train_data = lightgbm.Dataset(args.train, params=lgbm_params).construct()
        val_data = train_data.create_valid(args.test)

    print(f"Training LightGBM with parameters: {lgbm_params}")
    with LogTimeBlock("training", methods=['print'], tags=metric_tags):
        booster = lightgbm.train(
            lgbm_params,
            train_data,
            valid_sets = val_data,
            callbacks=[]
        )

    if args.export_model:
        print(f"Writing model in {args.export_model}")
        booster.save_model(args.export_model)


def main(cli_args=None):
    """ Component main function, parses arguments and executes run() function.

    Args:
        cli_args (List[str], optional): list of args to feed script, useful for debugging. Defaults to None.
    """
    # construct arg parser
    parser = get_arg_parser()
    args, unknown_args = parser.parse_known_args(cli_args)

    # run the actual thing
    run(args, unknown_args)


if __name__ == "__main__":
    main()    <|MERGE_RESOLUTION|>--- conflicted
+++ resolved
@@ -41,15 +41,9 @@
 
     group_i = parser.add_argument_group("Input Data")
     group_i.add_argument("--train",
-<<<<<<< HEAD
-        required=True, default="*", type=input_file_path, help="Training data location (file path)")
-    group_i.add_argument("--test",
-        required=True, default="*", type=input_file_path, help="Testing data location (file path)")
-=======
         required=True, type=input_file_path, help="Training data location (file path)")
     group_i.add_argument("--test",
         required=True, type=input_file_path, help="Testing data location (file path)")
->>>>>>> 129b7e70
     group_i.add_argument("--header", required=False, default=False, type=strtobool)
     group_i.add_argument("--label_column", required=False, default="0", type=str)
     group_i.add_argument("--query_column", required=False, default=None, type=str)
