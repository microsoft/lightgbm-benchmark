# Copyright (c) Microsoft Corporation.
# Licensed under the MIT license.

"""
LightGBM/Python inferencing script
"""
import os
import sys
import argparse
import logging
from distutils.util import strtobool
import lightgbm
import numpy

# Add the right path to PYTHONPATH
# so that you can import from common.*
COMMON_ROOT = os.path.abspath(os.path.join(os.path.dirname(__file__), "..", ".."))

if COMMON_ROOT not in sys.path:
    print(f"Adding {COMMON_ROOT} to PYTHONPATH")
    sys.path.append(str(COMMON_ROOT))

# useful imports from common
from common.metrics import MetricsLogger
from common.io import input_file_path


def get_arg_parser(parser=None):
    """Adds component/module arguments to a given argument parser.

    Args:
        parser (argparse.ArgumentParser): an argument parser instance

    Returns:
        ArgumentParser: the argument parser instance

    Notes:
        if parser is None, creates a new parser instance
    """
    # add arguments that are specific to the script
    if parser is None:
        parser = argparse.ArgumentParser(__doc__)

    group_i = parser.add_argument_group("Input Data")
    group_i.add_argument("--data",
        required=True, type=input_file_path, help="Inferencing data location (file path)")
    group_i.add_argument("--model",
        required=False, type=input_file_path, help="Exported model location (file path)")
    group_i.add_argument("--output",
        required=False, default=None, type=str, help="Inferencing output location (file path)")
    
    group_params = parser.add_argument_group("Scoring parameters")
    group_params.add_argument("--num_threads",
        required=False, default=1, type=int, help="number of threads")
    group_params.add_argument("--predict_disable_shape_check",
        required=False, default=False, type=strtobool, help="See LightGBM documentation")

    group_general = parser.add_argument_group("General parameters")
    group_general.add_argument(
        "--verbose",
        required=False,
        default=False,
        type=strtobool,  # use this for bool args, do not use action_store=True
        help="set True to show DEBUG logs",
    )
    group_general.add_argument(
        "--custom_properties",
        required=False,
        default=None,
        type=str,
        help="provide custom properties as json dict",
    )

    return parser


def run(args, unknown_args=[]):
    """Run script with arguments (the core of the component)

    Args:
        args (argparse.namespace): command line arguments provided to script
        unknown_args (list[str]): list of arguments not known
    """
    # get logger for general outputs
    logger = logging.getLogger()

    # get Metrics logger for benchmark metrics
    # below: initialize reporting of metrics with a custom session name
    metrics_logger = MetricsLogger("lightgbm_python.score")

    # add common properties to the session
    metrics_logger.set_properties(
        task="score", framework="lightgbm_python", framework_version=lightgbm.__version__
    )

    # if provided some custom_properties by the outside orchestrator
    if args.custom_properties:
        metrics_logger.set_properties_from_json(args.custom_properties)

    # add properties about environment of this script
    metrics_logger.set_platform_properties()

    # register logger for lightgbm logs
    lightgbm.register_logger(logger)

    # make sure the output argument exists
    if args.output:
        os.makedirs(args.output, exist_ok=True)
        args.output = os.path.join(args.output, "predictions.txt")

    logger.info(f"Loading model from {args.model}")
    booster = lightgbm.Booster(model_file=args.model)

    logger.info(f"Loading data for inferencing")
    with metrics_logger.log_time_block("time_data_loading"):
        # NOTE: this is bad, but allows for libsvm format (not just numpy)
        inference_data = lightgbm.Dataset(args.data, free_raw_data=False).construct()
        inference_raw_data = inference_data.get_data()

    # capture data shape as property
    metrics_logger.set_properties(
        inference_data_length = inference_data.num_data(),
        inference_data_width = inference_data.num_feature()
    )

<<<<<<< HEAD
    # capture data shape as property
    metrics_logger.set_properties(
        inference_data_length = raw_data.shape[0],
        inference_data_width = raw_data.shape[1]
    )

    print(f"Running .predict()")
    with metrics_logger.log_time_block("inferencing"):
        booster.predict(data=inference_raw_data, predict_disable_shape_check=bool(args.predict_disable_shape_check))
=======
    logger.info(f"Running .predict()")
    with metrics_logger.log_time_block("time_inferencing"):
        booster.predict(
            data=inference_raw_data,
            num_threads=args.num_threads,
            predict_disable_shape_check=bool(args.predict_disable_shape_check)
        )
>>>>>>> eabbb050

    # Important: close logging session before exiting
    metrics_logger.close()

    # optional: close logging session
    metrics_logger.close()


def main(cli_args=None):
    """Component main function, parses arguments and executes run() function.

    Args:
        cli_args (List[str], optional): list of args to feed script, useful for debugging. Defaults to None.
    """
    # initialize root logger
    logger = logging.getLogger()
    logger.setLevel(logging.INFO)
    console_handler = logging.StreamHandler()
    formatter = logging.Formatter('%(asctime)s : %(levelname)s : %(name)s : %(message)s')
    console_handler.setFormatter(formatter)
    logger.addHandler(console_handler)

    # construct arg parser and parse arguments
    parser = get_arg_parser()
    args, unknown_args = parser.parse_known_args(cli_args)

    logger.setLevel(logging.DEBUG if args.verbose else logging.INFO)

    # run the actual thing
    run(args, unknown_args)


if __name__ == "__main__":
    main()<|MERGE_RESOLUTION|>--- conflicted
+++ resolved
@@ -123,17 +123,6 @@
         inference_data_width = inference_data.num_feature()
     )
 
-<<<<<<< HEAD
-    # capture data shape as property
-    metrics_logger.set_properties(
-        inference_data_length = raw_data.shape[0],
-        inference_data_width = raw_data.shape[1]
-    )
-
-    print(f"Running .predict()")
-    with metrics_logger.log_time_block("inferencing"):
-        booster.predict(data=inference_raw_data, predict_disable_shape_check=bool(args.predict_disable_shape_check))
-=======
     logger.info(f"Running .predict()")
     with metrics_logger.log_time_block("time_inferencing"):
         booster.predict(
@@ -141,7 +130,6 @@
             num_threads=args.num_threads,
             predict_disable_shape_check=bool(args.predict_disable_shape_check)
         )
->>>>>>> eabbb050
 
     # Important: close logging session before exiting
     metrics_logger.close()
