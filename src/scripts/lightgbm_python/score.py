# Copyright (c) Microsoft Corporation.
# Licensed under the MIT license.

"""
LightGBM/Python inferencing script
"""
import os
import sys
import argparse
import lightgbm
import numpy

# let's add the right PYTHONPATH for common module
COMMON_ROOT = os.path.abspath(os.path.join(os.path.dirname(__file__), '..', '..'))

if COMMON_ROOT not in sys.path:
    print(f"Adding {COMMON_ROOT} to PYTHONPATH")
    sys.path.append(str(COMMON_ROOT))

# before doing local import
from common.metrics import LogTimeBlock
from common.io import input_file_path
<<<<<<< HEAD
=======

>>>>>>> 129b7e70

def get_arg_parser(parser=None):
    """Adds component/module arguments to a given argument parser.

    Args:
        parser (argparse.ArgumentParser): an argument parser instance

    Returns:
        ArgumentParser: the argument parser instance

    Notes:
        if parser is None, creates a new parser instance
    """
    # add arguments that are specific to the module
    if parser is None:
        parser = argparse.ArgumentParser(__doc__)

    group_i = parser.add_argument_group("Input Data")
    group_i.add_argument("--data",
        required=True, type=input_file_path, help="Inferencing data location (file path)")
    group_i.add_argument("--model",
        required=False, type=input_file_path, help="Exported model location (file path)")
    group_i.add_argument("--output",
        required=False, default=None, type=str, help="Inferencing output location (file path)")
    
    return parser


def run(args, other_args=[]):
    """Run script with arguments (the core of the component)

    Args:
        args (argparse.namespace): command line arguments provided to script
        unknown_args (list[str]): list of arguments not known
    """
    # create sub dir and output file
    if args.output:
        os.makedirs(args.output, exist_ok=True)
<<<<<<< HEAD
        args.output = args.output + "/test.out"
=======
        args.output = os.path.join(args.output, "predictions.txt")
>>>>>>> 129b7e70

    print(f"Loading model from {args.model}")
    booster = lightgbm.Booster(model_file=args.model)

    metric_tags = {'framework':'lightgbm_python','task':'score','lightgbm_version':lightgbm.__version__}

    print(f"Loading data for inferencing")
    with LogTimeBlock("data_loading", methods=['print'], tags=metric_tags):
        raw_data = numpy.loadtxt(args.data, delimiter=",")

    print(f"Running .predict()")
    with LogTimeBlock("inferencing", methods=['print'], tags=metric_tags):
        booster.predict(data=raw_data)


def main(cli_args=None):
    """ Component main function, parses arguments and executes run() function.

    Args:
        cli_args (List[str], optional): list of args to feed script, useful for debugging. Defaults to None.
    """
    # construct arg parser
    parser = get_arg_parser()
    args, unknown_args = parser.parse_known_args(cli_args)

    # run the actual thing
    run(args, unknown_args)


if __name__ == "__main__":
    main()    <|MERGE_RESOLUTION|>--- conflicted
+++ resolved
@@ -20,10 +20,6 @@
 # before doing local import
 from common.metrics import LogTimeBlock
 from common.io import input_file_path
-<<<<<<< HEAD
-=======
-
->>>>>>> 129b7e70
 
 def get_arg_parser(parser=None):
     """Adds component/module arguments to a given argument parser.
@@ -62,11 +58,7 @@
     # create sub dir and output file
     if args.output:
         os.makedirs(args.output, exist_ok=True)
-<<<<<<< HEAD
-        args.output = args.output + "/test.out"
-=======
         args.output = os.path.join(args.output, "predictions.txt")
->>>>>>> 129b7e70
 
     print(f"Loading model from {args.model}")
     booster = lightgbm.Booster(model_file=args.model)
