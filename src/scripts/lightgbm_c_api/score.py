# Copyright (c) Microsoft Corporation.
# Licensed under the MIT license.

"""
LightGBM/CLI inferencing script
"""
import os
import sys
import argparse
import logging
import re
import lightgbm
import numpy as np
from distutils.util import strtobool
from subprocess import PIPE
from subprocess import run as subprocess_run
from subprocess import TimeoutExpired

# Add the right path to PYTHONPATH
# so that you can import from common.*
COMMON_ROOT = os.path.abspath(os.path.join(os.path.dirname(__file__), "..", ".."))

if COMMON_ROOT not in sys.path:
    logging.info(f"Adding {COMMON_ROOT} to PYTHONPATH")
    sys.path.append(str(COMMON_ROOT))

# useful imports from common
from common.components import RunnableScript
from common.io import input_file_path


<<<<<<< HEAD
def get_arg_parser(parser=None):
    """Adds component/module arguments to a given argument parser.

    Args:
        parser (argparse.ArgumentParser): an argument parser instance

    Returns:
        ArgumentParser: the argument parser instance

    Notes:
        if parser is None, creates a new parser instance
    """
    # add arguments that are specific to the script
    if parser is None:
        parser = argparse.ArgumentParser(__doc__)

    group_i = parser.add_argument_group("Input Data")
    group_i.add_argument("--lightgbm_lib_path",
        required=False, type=str, default=None, help="Path to lightgbm library (file path)")
    group_i.add_argument("--binaries_path",
        required=False, type=str, default=os.environ.get("LIGHTGBM_BENCHMARK_BINARIES_PATH", None), help="Path to lightgbm_predict (file path)")
    group_i.add_argument("--data",
        required=True, type=input_file_path, help="Inferencing data location (file path)")
    group_i.add_argument("--model",
        required=False, type=input_file_path, help="Exported model location (file path)")
    group_i.add_argument("--output",
        required=False, default=None, type=str, help="Inferencing output location (file path)")

    group_params = parser.add_argument_group("Scoring parameters")
    group_params.add_argument("--num_threads",
        required=False, default=1, type=int, help="number of threads")
    group_params.add_argument("--predict_disable_shape_check",
        required=False, default=False, type=strtobool, help="See LightGBM documentation")

    group_general = parser.add_argument_group("General parameters")
    group_general.add_argument(
        "--verbose",
        required=False,
        default=False,
        type=strtobool,  # use this for bool args, do not use action_store=True
        help="set True to show DEBUG logs",
    )
    group_general.add_argument(
        "--custom_properties",
        required=False,
        default=None,
        type=str,
        help="provide custom properties as json dict",
    )
    
    return parser


def run(args, unknown_args=[]):
    """Run script with arguments (the core of the component)

    Args:
        args (argparse.namespace): command line arguments provided to script
        unknown_args (list[str]): list of arguments not known
    """
    # get logger for general outputs
    logger = logging.getLogger()

    # get Metrics logger for benchmark metrics
    # below: initialize reporting of metrics with a custom session name
    metrics_logger = MetricsLogger("lightgbm_c_api.score")

    # add common properties to the session
    metrics_logger.set_properties(
        task="score", framework="lightgbm_c_api", framework_version="n/a"
    )

    # if provided some custom_properties by the outside orchestrator
    if args.custom_properties:
        metrics_logger.set_properties_from_json(args.custom_properties)

    # add properties about environment of this script
    metrics_logger.set_platform_properties()

    # record relevant parameters
    metrics_logger.log_parameters(
        num_threads=args.num_threads
    )

    if args.output:
        # make sure the output argument exists
        os.makedirs(args.output, exist_ok=True)
        
        # and create your own file inside the output
        args.output = os.path.join(args.output, "predictions.txt")

    lightgbm_predict_path = os.path.join(os.path.abspath(args.binaries_path), "lightgbm_predict")

    # assemble a command for lightgbm cli
    lightgbm_predict_command = [
        lightgbm_predict_path,
        f"{args.model}",
        f"{args.data}",
        "verbosity=2",
        "num_threads=1",
        f"predict_disable_shape_check={bool(args.predict_disable_shape_check)}"
    ]

    if args.output:
        lightgbm_predict_command.append(f"output_result={args.output}")

    # create custom environment variables for the exec
    custom_env = os.environ.copy()
    if args.lightgbm_lib_path:
        logger.info(f"Adding to PATH: {args.lightgbm_lib_path}")
        custom_env["PATH"] = os.path.abspath(args.lightgbm_lib_path) + ":" + custom_env["PATH"]

    logger.info("Running command {}".format(" ".join(lightgbm_predict_command)))
    lightgbm_predict_call = subprocess_run(
        lightgbm_predict_command,
        stdout=PIPE,
        stderr=PIPE,
        universal_newlines=True,
        check=False, # will not raise an exception if subprocess fails (so we capture with .returncode)
        timeout=None,
        env=custom_env
    )
    logger.info(f"stdout: {lightgbm_predict_call.stdout}")
    logger.info(f"stderr: {lightgbm_predict_call.stderr}")
    logger.info(f"return code: {lightgbm_predict_call.returncode}")

    if lightgbm_predict_call.returncode != 0:
        raise Exception("Return code != 0, see stderr above.")

    # now parsing executable logs for prediction per query time in ms
    time_inferencing_per_query = []
    for line in lightgbm_predict_call.stdout.split("\n"):
        if line.startswith("ROW"):
            row_pattern = r"ROW line=([0-9\.]+) label=([0-9\.e\-]+) null_elem=([0-9\.]+) prediction=([0-9\.e\-]+) time_usecs=([0-9\.e\-]+)"
            row_matched = re.match(row_pattern, line.strip())
            if row_matched:
                time_inferencing_per_query.append(float(row_matched.group(5)))
            else:
                logger.warning(f"log row {line} does not match expected pattern {row_pattern}")
        elif line.startswith("METRIC"):
            row_pattern = r"METRIC ([a-zA-Z0-9_]+)=([a-zA-Z0-9\.e\-]+)"
            row_matched = re.match(row_pattern, line.strip())
            if row_matched:
                metrics_logger.log_metric(row_matched.group(1), float(row_matched.group(2)))
            else:
                logger.warning(f"log metric {line} does not match expected pattern {row_pattern}")
        elif line.startswith("PROPERTY"):
            row_pattern = r"PROPERTY ([a-zA-Z0-9_]+)=([a-zA-Z0-9\.e\-]+)"
            row_matched = re.match(row_pattern, line.strip())
            if row_matched:
                metrics_logger.set_properties(**{row_matched.group(1): row_matched.group(2)})
            else:
                logger.warning(f"log metric {line} does not match expected pattern {row_pattern}")


    if len(time_inferencing_per_query) > 1:
        batch_run_times = np.array(time_inferencing_per_query)
        metrics_logger.log_metric("batch_time_inferencing_p50_usecs", np.percentile(batch_run_times, 50))
        metrics_logger.log_metric("batch_time_inferencing_p90_usecs", np.percentile(batch_run_times, 90))
        metrics_logger.log_metric("batch_time_inferencing_p99_usecs", np.percentile(batch_run_times, 99))

    # Important: close logging session before exiting
    metrics_logger.close()


def main(cli_args=None):
    """Component main function, parses arguments and executes run() function.
=======
class LightGBMCAPIInferecingScript(RunnableScript):
    def __init__(self):
        super().__init__(
            task = "score",
            framework = "lightgbm",
            framework_version = "C_API."+str(lightgbm.__version__)
        )

    @classmethod
    def get_arg_parser(cls, parser=None):
        """Adds component/module arguments to a given argument parser.

        Args:
            parser (argparse.ArgumentParser): an argument parser instance

        Returns:
            ArgumentParser: the argument parser instance

        Notes:
            if parser is None, creates a new parser instance
        """
        # add generic arguments
        parser = RunnableScript.get_arg_parser(parser)

        group_i = parser.add_argument_group("Input Data")
        group_i.add_argument("--lightgbm_lib_path",
            required=False, type=str, default=None, help="Path to lightgbm library (file path)")
        group_i.add_argument("--binaries_path",
            required=False, type=str, default=os.environ.get("LIGHTGBM_BENCHMARK_BINARIES_PATH", None), help="Path to lightgbm_predict (file path)")
        group_i.add_argument("--data",
            required=True, type=input_file_path, help="Inferencing data location (file path)")
        group_i.add_argument("--model",
            required=False, type=input_file_path, help="Exported model location (file path)")
        group_i.add_argument("--output",
            required=False, default=None, type=str, help="Inferencing output location (file path)")

        group_params = parser.add_argument_group("Scoring parameters")
        group_params.add_argument("--num_threads",
            required=False, default=1, type=int, help="number of threads")
        group_params.add_argument("--predict_disable_shape_check",
            required=False, default=False, type=strtobool, help="See LightGBM documentation")

        return parser


    def run(self, args, logger, metrics_logger, unknown_args):
        """Run script with arguments (the core of the component)

        Args:
            args (argparse.namespace): command line arguments provided to script
            logger (logging.getLogger() for this script)
            metrics_logger (common.metrics.MetricLogger)
            unknown_args (list[str]): list of arguments not recognized during argparse
        """
        # record relevant parameters
        metrics_logger.log_parameters(
            num_threads=args.num_threads
        )

        if args.output:
            # make sure the output argument exists
            os.makedirs(args.output, exist_ok=True)
            
            # and create your own file inside the output
            args.output = os.path.join(args.output, "predictions.txt")

        lightgbm_predict_path = os.path.join(os.path.abspath(args.binaries_path), "lightgbm_predict")

        # assemble a command for lightgbm cli
        lightgbm_predict_command = [
            lightgbm_predict_path,
            f"{args.model}",
            f"{args.data}",
            "verbosity=2",
            f"num_threads={args.num_threads}",
            f"predict_disable_shape_check={bool(args.predict_disable_shape_check)}"
        ]

        if args.output:
            lightgbm_predict_command.append(f"output_result={args.output}")

        # create custom environment variables for the exec
        custom_env = os.environ.copy()
        if args.lightgbm_lib_path:
            logger.info(f"Adding to PATH: {args.lightgbm_lib_path}")
            custom_env["PATH"] = os.path.abspath(args.lightgbm_lib_path) + ":" + custom_env["PATH"]

        logger.info("Running command {}".format(" ".join(lightgbm_predict_command)))
        lightgbm_predict_call = subprocess_run(
            lightgbm_predict_command,
            stdout=PIPE,
            stderr=PIPE,
            universal_newlines=True,
            check=False, # will not raise an exception if subprocess fails (so we capture with .returncode)
            timeout=None,
            env=custom_env
        )
        logger.info(f"stdout: {lightgbm_predict_call.stdout}")
        logger.info(f"stderr: {lightgbm_predict_call.stderr}")
        logger.info(f"return code: {lightgbm_predict_call.returncode}")

        if lightgbm_predict_call.returncode != 0:
            raise Exception("Return code != 0, see stderr above.")

        # now parsing executable logs for prediction per query time in ms
        time_inferencing_per_query = []
        for line in lightgbm_predict_call.stdout.split("\n"):
            if line.startswith("ROW"):
                row_pattern = r"ROW line=([0-9\.]+) label=([0-9\.e\-]+) null_elem=([0-9\.]+) prediction=([0-9\.e\-]+) time_usecs=([0-9\.e\-]+)"
                row_matched = re.match(row_pattern, line.strip())
                if row_matched:
                    time_inferencing_per_query.append(float(row_matched.group(5)))
                else:
                    logger.warning(f"log row {line} does not match expected pattern {row_pattern}")
            elif line.startswith("METRIC"):
                row_pattern = r"METRIC ([a-zA-Z0-9_]+)=([a-zA-Z0-9\.e\-]+)"
                row_matched = re.match(row_pattern, line.strip())
                if row_matched:
                    metrics_logger.log_metric(row_matched.group(1), float(row_matched.group(2)))
                else:
                    logger.warning(f"log metric {line} does not match expected pattern {row_pattern}")
            elif line.startswith("PROPERTY"):
                row_pattern = r"PROPERTY ([a-zA-Z0-9_]+)=([a-zA-Z0-9\.e\-]+)"
                row_matched = re.match(row_pattern, line.strip())
                if row_matched:
                    metrics_logger.set_properties(**{row_matched.group(1): row_matched.group(2)})
                else:
                    logger.warning(f"log metric {line} does not match expected pattern {row_pattern}")


        if len(time_inferencing_per_query) > 1:
            batch_run_times = np.array(time_inferencing_per_query)
            metrics_logger.log_metric("batch_time_inferencing_p50_usecs", np.percentile(batch_run_times, 50))
            metrics_logger.log_metric("batch_time_inferencing_p90_usecs", np.percentile(batch_run_times, 90))
            metrics_logger.log_metric("batch_time_inferencing_p99_usecs", np.percentile(batch_run_times, 99))
            metrics_logger.log_metric("time_inferencing", np.sum(batch_run_times))
>>>>>>> 117e7316


def get_arg_parser(parser=None):
    """ To ensure compatibility with shrike unit tests """
    return LightGBMCAPIInferecingScript.get_arg_parser(parser)

def main(cli_args=None):
    """ To ensure compatibility with shrike unit tests """
    LightGBMCAPIInferecingScript.main(cli_args)

if __name__ == "__main__":
    main()
<|MERGE_RESOLUTION|>--- conflicted
+++ resolved
@@ -29,175 +29,6 @@
 from common.io import input_file_path
 
 
-<<<<<<< HEAD
-def get_arg_parser(parser=None):
-    """Adds component/module arguments to a given argument parser.
-
-    Args:
-        parser (argparse.ArgumentParser): an argument parser instance
-
-    Returns:
-        ArgumentParser: the argument parser instance
-
-    Notes:
-        if parser is None, creates a new parser instance
-    """
-    # add arguments that are specific to the script
-    if parser is None:
-        parser = argparse.ArgumentParser(__doc__)
-
-    group_i = parser.add_argument_group("Input Data")
-    group_i.add_argument("--lightgbm_lib_path",
-        required=False, type=str, default=None, help="Path to lightgbm library (file path)")
-    group_i.add_argument("--binaries_path",
-        required=False, type=str, default=os.environ.get("LIGHTGBM_BENCHMARK_BINARIES_PATH", None), help="Path to lightgbm_predict (file path)")
-    group_i.add_argument("--data",
-        required=True, type=input_file_path, help="Inferencing data location (file path)")
-    group_i.add_argument("--model",
-        required=False, type=input_file_path, help="Exported model location (file path)")
-    group_i.add_argument("--output",
-        required=False, default=None, type=str, help="Inferencing output location (file path)")
-
-    group_params = parser.add_argument_group("Scoring parameters")
-    group_params.add_argument("--num_threads",
-        required=False, default=1, type=int, help="number of threads")
-    group_params.add_argument("--predict_disable_shape_check",
-        required=False, default=False, type=strtobool, help="See LightGBM documentation")
-
-    group_general = parser.add_argument_group("General parameters")
-    group_general.add_argument(
-        "--verbose",
-        required=False,
-        default=False,
-        type=strtobool,  # use this for bool args, do not use action_store=True
-        help="set True to show DEBUG logs",
-    )
-    group_general.add_argument(
-        "--custom_properties",
-        required=False,
-        default=None,
-        type=str,
-        help="provide custom properties as json dict",
-    )
-    
-    return parser
-
-
-def run(args, unknown_args=[]):
-    """Run script with arguments (the core of the component)
-
-    Args:
-        args (argparse.namespace): command line arguments provided to script
-        unknown_args (list[str]): list of arguments not known
-    """
-    # get logger for general outputs
-    logger = logging.getLogger()
-
-    # get Metrics logger for benchmark metrics
-    # below: initialize reporting of metrics with a custom session name
-    metrics_logger = MetricsLogger("lightgbm_c_api.score")
-
-    # add common properties to the session
-    metrics_logger.set_properties(
-        task="score", framework="lightgbm_c_api", framework_version="n/a"
-    )
-
-    # if provided some custom_properties by the outside orchestrator
-    if args.custom_properties:
-        metrics_logger.set_properties_from_json(args.custom_properties)
-
-    # add properties about environment of this script
-    metrics_logger.set_platform_properties()
-
-    # record relevant parameters
-    metrics_logger.log_parameters(
-        num_threads=args.num_threads
-    )
-
-    if args.output:
-        # make sure the output argument exists
-        os.makedirs(args.output, exist_ok=True)
-        
-        # and create your own file inside the output
-        args.output = os.path.join(args.output, "predictions.txt")
-
-    lightgbm_predict_path = os.path.join(os.path.abspath(args.binaries_path), "lightgbm_predict")
-
-    # assemble a command for lightgbm cli
-    lightgbm_predict_command = [
-        lightgbm_predict_path,
-        f"{args.model}",
-        f"{args.data}",
-        "verbosity=2",
-        "num_threads=1",
-        f"predict_disable_shape_check={bool(args.predict_disable_shape_check)}"
-    ]
-
-    if args.output:
-        lightgbm_predict_command.append(f"output_result={args.output}")
-
-    # create custom environment variables for the exec
-    custom_env = os.environ.copy()
-    if args.lightgbm_lib_path:
-        logger.info(f"Adding to PATH: {args.lightgbm_lib_path}")
-        custom_env["PATH"] = os.path.abspath(args.lightgbm_lib_path) + ":" + custom_env["PATH"]
-
-    logger.info("Running command {}".format(" ".join(lightgbm_predict_command)))
-    lightgbm_predict_call = subprocess_run(
-        lightgbm_predict_command,
-        stdout=PIPE,
-        stderr=PIPE,
-        universal_newlines=True,
-        check=False, # will not raise an exception if subprocess fails (so we capture with .returncode)
-        timeout=None,
-        env=custom_env
-    )
-    logger.info(f"stdout: {lightgbm_predict_call.stdout}")
-    logger.info(f"stderr: {lightgbm_predict_call.stderr}")
-    logger.info(f"return code: {lightgbm_predict_call.returncode}")
-
-    if lightgbm_predict_call.returncode != 0:
-        raise Exception("Return code != 0, see stderr above.")
-
-    # now parsing executable logs for prediction per query time in ms
-    time_inferencing_per_query = []
-    for line in lightgbm_predict_call.stdout.split("\n"):
-        if line.startswith("ROW"):
-            row_pattern = r"ROW line=([0-9\.]+) label=([0-9\.e\-]+) null_elem=([0-9\.]+) prediction=([0-9\.e\-]+) time_usecs=([0-9\.e\-]+)"
-            row_matched = re.match(row_pattern, line.strip())
-            if row_matched:
-                time_inferencing_per_query.append(float(row_matched.group(5)))
-            else:
-                logger.warning(f"log row {line} does not match expected pattern {row_pattern}")
-        elif line.startswith("METRIC"):
-            row_pattern = r"METRIC ([a-zA-Z0-9_]+)=([a-zA-Z0-9\.e\-]+)"
-            row_matched = re.match(row_pattern, line.strip())
-            if row_matched:
-                metrics_logger.log_metric(row_matched.group(1), float(row_matched.group(2)))
-            else:
-                logger.warning(f"log metric {line} does not match expected pattern {row_pattern}")
-        elif line.startswith("PROPERTY"):
-            row_pattern = r"PROPERTY ([a-zA-Z0-9_]+)=([a-zA-Z0-9\.e\-]+)"
-            row_matched = re.match(row_pattern, line.strip())
-            if row_matched:
-                metrics_logger.set_properties(**{row_matched.group(1): row_matched.group(2)})
-            else:
-                logger.warning(f"log metric {line} does not match expected pattern {row_pattern}")
-
-
-    if len(time_inferencing_per_query) > 1:
-        batch_run_times = np.array(time_inferencing_per_query)
-        metrics_logger.log_metric("batch_time_inferencing_p50_usecs", np.percentile(batch_run_times, 50))
-        metrics_logger.log_metric("batch_time_inferencing_p90_usecs", np.percentile(batch_run_times, 90))
-        metrics_logger.log_metric("batch_time_inferencing_p99_usecs", np.percentile(batch_run_times, 99))
-
-    # Important: close logging session before exiting
-    metrics_logger.close()
-
-
-def main(cli_args=None):
-    """Component main function, parses arguments and executes run() function.
-=======
 class LightGBMCAPIInferecingScript(RunnableScript):
     def __init__(self):
         super().__init__(
@@ -333,8 +164,6 @@
             metrics_logger.log_metric("batch_time_inferencing_p50_usecs", np.percentile(batch_run_times, 50))
             metrics_logger.log_metric("batch_time_inferencing_p90_usecs", np.percentile(batch_run_times, 90))
             metrics_logger.log_metric("batch_time_inferencing_p99_usecs", np.percentile(batch_run_times, 99))
-            metrics_logger.log_metric("time_inferencing", np.sum(batch_run_times))
->>>>>>> 117e7316
 
 
 def get_arg_parser(parser=None):
