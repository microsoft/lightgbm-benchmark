# Copyright (c) Microsoft Corporation.
# Licensed under the MIT license.

"""
LightGBM/Python training script
"""
import os
import sys
import argparse
import logging
import traceback
import json
from distutils.util import strtobool
<<<<<<< HEAD
=======
import lightgbm
>>>>>>> 0b33f772
from collections import namedtuple

import lightgbm
import mpi4py

# Add the right path to PYTHONPATH
# so that you can import from common.*
COMMON_ROOT = os.path.abspath(os.path.join(os.path.dirname(__file__), "..", "..", ".."))

if COMMON_ROOT not in sys.path:
    print(f"Adding {COMMON_ROOT} to PYTHONPATH")
    sys.path.append(str(COMMON_ROOT))

# useful imports from common
from common.components import RunnableScript
from common.io import get_all_files
<<<<<<< HEAD
from common.lightgbm_utils import LightGBMDistributedCallbackHandler

def detect_mpi_config():
    """ Detects if we're running in MPI.
    Args:
        None

    Returns:
        mpi_config (namedtuple)
    """
    # NOTE: we're doing our own MPI initialization
    # to allow for multiple threads (see LightGBMDistributedCallbackHandler)
    mpi4py.rc.initialize = False
    mpi4py.rc.finalize = False
    from mpi4py import MPI
    #MPI.Init()
    MPI.Init_thread(required=MPI.THREAD_MULTIPLE)

    # check if we're running multi or single node
    mpi_config_tuple = namedtuple("mpi_config", ['world_size', 'world_rank', 'mpi_available', 'main_node', 'mpi_comm'])

    try:
        comm = MPI.COMM_WORLD
        mpi_config = mpi_config_tuple(
            comm.Get_size(), # world_size
            comm.Get_rank(), # world_rank
            (comm.Get_size() > 1), # mpi_available
            (comm.Get_rank() == 0), # main_node
            MPI.COMM_WORLD
        )
        logging.getLogger().info(f"MPI detection results: {mpi_config}")
    except:
        mpi_config = mpi_config_tuple(
            1, # world_size
            0, # world_rank
            False, # mpi_available
            True, # main_node
        )
        logging.getLogger().critical(f"MPI detection failed, switching to single node: {mpi_config}, see traceback below:\n{traceback.format_exc()}")

    return mpi_config

class LightGBMPythonMpiTrainingScript(RunnableScript):
=======
from common.lightgbm_utils import LightGBMCallbackHandler
from common.distributed import MultiNodeScript

class LightGBMPythonMpiTrainingScript(MultiNodeScript):
>>>>>>> 0b33f772
    def __init__(self):
        super().__init__(
            task = "train",
            framework = "lightgbm",
            framework_version = lightgbm.__version__
        )

    @classmethod
    def get_arg_parser(cls, parser=None):
        """Adds component/module arguments to a given argument parser.

        Args:
            parser (argparse.ArgumentParser): an argument parser instance

        Returns:
            ArgumentParser: the argument parser instance

        Notes:
            if parser is None, creates a new parser instance
        """
        # add generic arguments
        parser = RunnableScript.get_arg_parser(parser)

        group_i = parser.add_argument_group("Input Data")
        group_i.add_argument("--train",
            required=True, type=str, help="Training data location (file or dir path)")
        group_i.add_argument("--test",
            required=True, type=str, help="Testing data location (file path)")
        group_i.add_argument("--construct",
            required=False, default=True, type=strtobool, help="use lazy initialization during data loading phase")
        group_i.add_argument("--header", required=False, default=False, type=strtobool)
        group_i.add_argument("--label_column", required=False, default="0", type=str)
        group_i.add_argument("--group_column", required=False, default=None, type=str)

        group_o = parser.add_argument_group("Outputs")
        group_o.add_argument("--export_model",
            required=False, type=str, help="Export the model in this location (file path)")
        
        # learner params
        group_lgbm = parser.add_argument_group("LightGBM learning parameters")
        group_lgbm.add_argument("--objective", required=True, type=str)
        group_lgbm.add_argument("--metric", required=True, type=str)
        group_lgbm.add_argument("--boosting_type", required=True, type=str)
        group_lgbm.add_argument("--tree_learner", required=True, type=str)
        group_lgbm.add_argument("--label_gain", required=False, type=str, default=None)
        group_lgbm.add_argument("--num_trees", required=True, type=int)
        group_lgbm.add_argument("--num_leaves", required=True, type=int)
        group_lgbm.add_argument("--min_data_in_leaf", required=True, type=int)
        group_lgbm.add_argument("--learning_rate", required=True, type=float)
        group_lgbm.add_argument("--max_bin", required=True, type=int)
        group_lgbm.add_argument("--feature_fraction", required=True, type=float)
        group_lgbm.add_argument("--device_type", required=False, type=str, default="cpu")
        group_lgbm.add_argument("--custom_params", required=False, type=str, default=None)

        return parser


    def load_lgbm_params_from_cli(self, args, mpi_config):
        """Gets the right LightGBM parameters from argparse + mpi config
        Args:
            args (argparse.Namespace)
            mpi_config (namedtuple): as returned from detect_mpi_config()
        
        Returns:
            lgbm_params (dict)
        """
        # copy all parameters from argparse
        cli_params = dict(vars(args))

        # removing arguments that are purely CLI
        for key in ['verbose', 'custom_properties', 'export_model', 'test', 'train', 'custom_params', 'construct']:
            del cli_params[key]

        # doing some fixes and hardcoded values
        lgbm_params = cli_params
        lgbm_params['feature_pre_filter'] = False
        lgbm_params['verbose'] = 2
        lgbm_params['header'] = bool(args.header) # strtobool returns 0 or 1, lightgbm needs actual bool
        lgbm_params['is_provide_training_metric'] = True

        # add mpi parameters if relevant
        if mpi_config.mpi_available:
            lgbm_params['num_machines'] = mpi_config.world_size
            lgbm_params['machines'] = ":"

        # process custom params
        if args.custom_params:
            custom_params = json.loads(args.custom_params)
            lgbm_params.update(custom_params)

        return lgbm_params


    def assign_train_data(self, args, mpi_config):
        """ Identifies which training file to load on this node.
        Checks for consistency between number of files and mpi config.
        Args:
            args (argparse.Namespace)
            mpi_config (namedtuple): as returned from detect_mpi_config()
        
        Returns:
            str: path to the data file for this node
        """
        train_file_paths = get_all_files(args.train)

        if mpi_config.mpi_available:    
            # depending on mode, we'll require different number of training files
            if args.tree_learner == "data" or args.tree_learner == "voting":
                if len(train_file_paths) == mpi_config.world_size:
                    train_data = train_file_paths[mpi_config.world_rank]
                else:
                    raise Exception(f"To use MPI with tree_learner={args.tree_learner} and node count {mpi_config.world_rank}, you need to partition the input data into {mpi_config.world_rank} files (currently found {len(train_file_paths)})")
            elif args.tree_learner == "feature":
                if len(train_file_paths) == 1:
                    train_data = train_file_paths[0]
                else:
                    raise Exception(f"To use MPI with tree_learner=parallel you need to provide only 1 input file, but {len(train_file_paths)} were found")
            elif args.tree_learner == "serial":
                if len(train_file_paths) == 1:
                    train_data = train_file_paths[0]
                else:
                    raise Exception(f"To use single node training, you need to provide only 1 input file, but {len(train_file_paths)} were found")
            else:
                NotImplementedError(f"tree_learner mode {args.tree_learner} does not exist or is not implemented.")

        else:
            # if not using mpi, let's just use serial mode with one unique input file
            if args.tree_learner != "serial":
                logging.getLogger().warning(f"Using tree_learner={args.tree_learner} on single node does not make sense, switching back to tree_learner=serial")
                args.tree_learner = "serial"

            if len(train_file_paths) == 1:
                train_data = train_file_paths[0]
            else:
                raise Exception(f"To use single node training, you need to provide only 1 input file, but {len(train_file_paths)} were found")
        return train_data


    def run(self, args, logger, metrics_logger, unknown_args):
        """Run script with arguments (the core of the component)

        Args:
            args (argparse.namespace): command line arguments provided to script
            logger (logging.getLogger() for this script)
            metrics_logger (common.metrics.MetricLogger)
            unknown_args (list[str]): list of arguments not recognized during argparse
        """
        # get mpi config as a namedtuple
        mpi_config = self.mpi_config()

        # figure out the lgbm params from cli args + mpi config
        lgbm_params = self.load_lgbm_params_from_cli(args, mpi_config)

        # create a handler
        callbacks_handler = LightGBMDistributedCallbackHandler(
            metrics_logger=metrics_logger,
<<<<<<< HEAD
            mpi_comm = self.mpi_config.mpi_comm,
            world_rank=self.mpi_config.world_rank,
            world_size=self.mpi_config.world_size
=======
            metrics_prefix=f"node_{mpi_config.world_rank}/"
>>>>>>> 0b33f772
        )

        # make sure the output argument exists
        if args.export_model and mpi_config.main_node:
            os.makedirs(args.export_model, exist_ok=True)
            args.export_model = os.path.join(args.export_model, "model.txt")

        # log params only once by doing it only on main node (node 0)
        if mpi_config.main_node:
            # log lgbm parameters
            logger.info(f"LGBM Params: {lgbm_params}")
            metrics_logger.log_parameters(**lgbm_params)

        # register logger for lightgbm logs
        lightgbm.register_logger(logger)

        logger.info(f"Loading data for training")
        with metrics_logger.log_time_block("time_data_loading", step=mpi_config.world_rank):
            # obtain the path to the train data for this node
            train_data_path = self.assign_train_data(args, mpi_config)
            test_data_paths = get_all_files(args.test)

            logger.info(f"Running with 1 train file and {len(test_data_paths)} test files.")

            # construct datasets
            if args.construct:
                train_data = lightgbm.Dataset(train_data_path, params=lgbm_params).construct()
                val_datasets = [
                    train_data.create_valid(test_data_path).construct() for test_data_path in test_data_paths
                ]
                # capture data shape in metrics
                metrics_logger.log_metric(key="train_data.length", value=train_data.num_data(), step=mpi_config.world_rank)
                metrics_logger.log_metric(key="train_data.width", value=train_data.num_feature(), step=mpi_config.world_rank)
            else:
                train_data = lightgbm.Dataset(train_data_path, params=lgbm_params)
                val_datasets = [
                    train_data.create_valid(test_data_path) for test_data_path in test_data_paths
                ]
                # can't count rows if dataset is not constructed 
                # mlflow can only log float. 
                # metrics_logger.log_metric(key="train_data.length", value="n/a")
                # metrics_logger.log_metric(key="train_data.width", value="n/a")

        logger.info(f"Training LightGBM with parameters: {lgbm_params}")
        with metrics_logger.log_time_block("time_training", step=mpi_config.world_rank):
            booster = lightgbm.train(
                lgbm_params,
                train_data,
                valid_sets = val_datasets,
                callbacks=[callbacks_handler.callback]
            )

        if args.export_model and mpi_config.main_node:
            logger.info(f"Writing model in {args.export_model}")
            booster.save_model(args.export_model)

<<<<<<< HEAD
        # finalize all remaining metrics
        callbacks_handler.finalize()

        # clean exit from mpi
        if mpi4py.MPI.Is_initialized():
            logger.info("MPI was initialized, calling MPI.finalize()")
            mpi4py.MPI.Finalize()

=======
>>>>>>> 0b33f772

def get_arg_parser(parser=None):
    """ To ensure compatibility with shrike unit tests """
    return LightGBMPythonMpiTrainingScript.get_arg_parser(parser)

def main(cli_args=None):
    """ To ensure compatibility with shrike unit tests """
    LightGBMPythonMpiTrainingScript.main(cli_args)

if __name__ == "__main__":
    main()<|MERGE_RESOLUTION|>--- conflicted
+++ resolved
@@ -11,10 +11,7 @@
 import traceback
 import json
 from distutils.util import strtobool
-<<<<<<< HEAD
-=======
 import lightgbm
->>>>>>> 0b33f772
 from collections import namedtuple
 
 import lightgbm
@@ -31,56 +28,10 @@
 # useful imports from common
 from common.components import RunnableScript
 from common.io import get_all_files
-<<<<<<< HEAD
 from common.lightgbm_utils import LightGBMDistributedCallbackHandler
-
-def detect_mpi_config():
-    """ Detects if we're running in MPI.
-    Args:
-        None
-
-    Returns:
-        mpi_config (namedtuple)
-    """
-    # NOTE: we're doing our own MPI initialization
-    # to allow for multiple threads (see LightGBMDistributedCallbackHandler)
-    mpi4py.rc.initialize = False
-    mpi4py.rc.finalize = False
-    from mpi4py import MPI
-    #MPI.Init()
-    MPI.Init_thread(required=MPI.THREAD_MULTIPLE)
-
-    # check if we're running multi or single node
-    mpi_config_tuple = namedtuple("mpi_config", ['world_size', 'world_rank', 'mpi_available', 'main_node', 'mpi_comm'])
-
-    try:
-        comm = MPI.COMM_WORLD
-        mpi_config = mpi_config_tuple(
-            comm.Get_size(), # world_size
-            comm.Get_rank(), # world_rank
-            (comm.Get_size() > 1), # mpi_available
-            (comm.Get_rank() == 0), # main_node
-            MPI.COMM_WORLD
-        )
-        logging.getLogger().info(f"MPI detection results: {mpi_config}")
-    except:
-        mpi_config = mpi_config_tuple(
-            1, # world_size
-            0, # world_rank
-            False, # mpi_available
-            True, # main_node
-        )
-        logging.getLogger().critical(f"MPI detection failed, switching to single node: {mpi_config}, see traceback below:\n{traceback.format_exc()}")
-
-    return mpi_config
-
-class LightGBMPythonMpiTrainingScript(RunnableScript):
-=======
-from common.lightgbm_utils import LightGBMCallbackHandler
 from common.distributed import MultiNodeScript
 
 class LightGBMPythonMpiTrainingScript(MultiNodeScript):
->>>>>>> 0b33f772
     def __init__(self):
         super().__init__(
             task = "train",
@@ -237,13 +188,9 @@
         # create a handler
         callbacks_handler = LightGBMDistributedCallbackHandler(
             metrics_logger=metrics_logger,
-<<<<<<< HEAD
             mpi_comm = self.mpi_config.mpi_comm,
             world_rank=self.mpi_config.world_rank,
             world_size=self.mpi_config.world_size
-=======
-            metrics_prefix=f"node_{mpi_config.world_rank}/"
->>>>>>> 0b33f772
         )
 
         # make sure the output argument exists
@@ -300,17 +247,9 @@
             logger.info(f"Writing model in {args.export_model}")
             booster.save_model(args.export_model)
 
-<<<<<<< HEAD
         # finalize all remaining metrics
         callbacks_handler.finalize()
 
-        # clean exit from mpi
-        if mpi4py.MPI.Is_initialized():
-            logger.info("MPI was initialized, calling MPI.finalize()")
-            mpi4py.MPI.Finalize()
-
-=======
->>>>>>> 0b33f772
 
 def get_arg_parser(parser=None):
     """ To ensure compatibility with shrike unit tests """
