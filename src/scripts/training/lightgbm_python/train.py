--- conflicted
+++ resolved
@@ -222,19 +222,12 @@
         # figure out the lgbm params from cli args + mpi config
         lgbm_params = self.load_lgbm_params_from_cli(args, self.mpi_config)
 
-<<<<<<< HEAD
         # create a handler
         callbacks_handler = LightGBMDistributedCallbackHandler(
             metrics_logger=metrics_logger,
             mpi_comm = MPI.COMM_WORLD,
             world_rank=self.mpi_config.world_rank,
             world_size=self.mpi_config.world_size
-=======
-        # create a handler for the metrics callbacks
-        callbacks_handler = LightGBMCallbackHandler(
-            metrics_logger=metrics_logger,
-            metrics_prefix=f"node_{self.mpi_config.world_rank}/"
->>>>>>> 7b8a339a
         )
 
         # make sure the output argument exists
