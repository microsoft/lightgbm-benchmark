# Copyright (c) Microsoft Corporation.
# Licensed under the MIT license.

"""
These classes provide some tools to automate wall time compute and logging
"""
import os
import time
from functools import wraps
import mlflow


<<<<<<< HEAD
def _init_azureml_mlflow_client():
    try:
        # if any of that fails, fall back to normal
        from azureml.core.run import Run

        azureml_run = Run.get_context()
        if "_OfflineRun" not in str(azureml_run):
            # if we're running this script REMOTELY, get aml and compute args from run context
            ws = azureml_run.experiment.workspace
            mlflow.set_tracking_uri(ws.get_mlflow_tracking_uri())
        else:
            # if we're running this script LOCALLY, add your own +aml=X +compute=X arguments
            return
    except:
        print(f"Failed at AzureML initialization for some reason.")


=======
>>>>>>> 02a16cb1
class MetricsLogger():
    """
    Class for handling metrics logging in a singleton

    Example:
    --------
    >> from common.metrics import MetricsLogger
    >>
    >> metrics_logger = MetricsLogger()
    >> metrics_logger.log_metrics("rmse", 0.456)
    """
    _initialized = False
    _instance = None
    _session_name = None

    def __new__(cls, session_name=None):
        """ Create a new instance of the Singleton if necessary """
        if cls._instance is None:
            # if this is the first time we're initializing
            cls._instance = super(MetricsLogger, cls).__new__(cls)
            if not cls._session_name:
                # if no previously recorded session name
                cls._session_name = session_name
            elif session_name:
                # if new session name specified, overwrite
                cls._session_name = session_name
            print(f"Initializing MLFLOW [session='{cls._session_name}']")
            mlflow.start_run()
        else:
            # if this is not the first time
            pass

        return cls._instance

    def close(self):
        print(f"Finalizing MLFLOW [session='{self._session_name}']")
        mlflow.end_run()

    def log_metric(self, key, value):
        print(f"mlflow[session={self._session_name}].log_metric({key},{value})")
        # NOTE: there's a limit to the name of a metric
<<<<<<< HEAD
        if len(key) > 45:
            key = key[:45]
=======
        if len(key) > 50:
            key = key[:50]
>>>>>>> 02a16cb1
        mlflow.log_metric(key, value)

    def set_properties(self, **kwargs):
        """ Set properties/tags for the session """
        print(f"mlflow[session={self._session_name}].set_tags({kwargs})")
        mlflow.set_tags(kwargs)

    def log_parameters(self, **kwargs):
        """ Set parameters for the session """
        print(f"mlflow[session={self._session_name}].log_params({kwargs})")
        mlflow.log_params(kwargs)

    def log_time_block(self, metric_name):
        """ [Proxy] Records time of execution for block of code """
        # see class below with proper __enter__ and __exit__
        return LogTimeBlock(metric_name)



########################
### CODE BLOCK TIMER ###
########################

class LogTimeBlock(object):
    """ This class should be used to time a code block.
    The time diff is computed from __enter__ to __exit__
    and can be:
    - printed out (see kwargs verbose)
    - logged as metric in a run (see kwargs run)
    - added to a dictionary (see kwargs profile)

    Example
    -------
    >>> with LogTimeBlock("my_perf_metric_name"):
            print("(((sleeping for 1 second)))")
            time.sleep(1)
    --- time elapsted my_perf_metric_name : 1.0 s
    { 'my_perf_metric_name': 1.0 }
    """

    def __init__(self, name, **kwargs):
        """
        Constructs the LogTimeBlock.

        Arguments
        ---------
        name: {str}
            key for the time difference (for storing as metric)

        Keyword Arguments
        -----------------
        tags: {dict}
            add properties to metrics for logging as log_row()
        """
        # kwargs
        self.tags = kwargs.get('tags', None)

        # internal variables
        self.name = name
        self.start_time = None

    def __enter__(self):
        """ Starts the timer, gets triggered at beginning of code block """
        self.start_time = time.time() # starts "timer"

    def __exit__(self, exc_type, value, traceback):
        """ Stops the timer and stores accordingly
        gets triggered at beginning of code block.
        Note: arguments are by design for with statements. """
        run_time = time.time() - self.start_time # stops "timer"

<<<<<<< HEAD
        for method in self.methods:
            if method == "print":
                # just prints nicely
                print(f"--- time elapsed: {self.name} = {run_time:2f} s" + (f" [tags: {self.tags}]" if self.tags else ""))
                MetricsLogger().log_metric(self.name, run_time)
            else:
                # Place holder for mlflow
                raise NotImplementedError("Nothing else exists at this point")

=======
        print(f"--- time elapsed: {self.name} = {run_time:2f} s" + (f" [tags: {self.tags}]" if self.tags else ""))
        MetricsLogger().log_metric(self.name, run_time)
>>>>>>> 02a16cb1


####################
### METHOD TIMER ###
####################

def log_time_function(func):
    """ decorator to log wall time of a function/method """
    @wraps(func)
    def perf_wrapper(*args, **kwargs):
        log_name = "{}.time".format(func.__qualname__)
        start_time = time.time()
        output = func(*args, **kwargs)
        run_time = time.time() - start_time

        print("--- time elapsed: {} = {:2f} s".format(log_name, run_time))
        MetricsLogger().log_metric(log_name, run_time)

        return output
    return perf_wrapper<|MERGE_RESOLUTION|>--- conflicted
+++ resolved
@@ -10,26 +10,6 @@
 import mlflow
 
 
-<<<<<<< HEAD
-def _init_azureml_mlflow_client():
-    try:
-        # if any of that fails, fall back to normal
-        from azureml.core.run import Run
-
-        azureml_run = Run.get_context()
-        if "_OfflineRun" not in str(azureml_run):
-            # if we're running this script REMOTELY, get aml and compute args from run context
-            ws = azureml_run.experiment.workspace
-            mlflow.set_tracking_uri(ws.get_mlflow_tracking_uri())
-        else:
-            # if we're running this script LOCALLY, add your own +aml=X +compute=X arguments
-            return
-    except:
-        print(f"Failed at AzureML initialization for some reason.")
-
-
-=======
->>>>>>> 02a16cb1
 class MetricsLogger():
     """
     Class for handling metrics logging in a singleton
@@ -71,13 +51,8 @@
     def log_metric(self, key, value):
         print(f"mlflow[session={self._session_name}].log_metric({key},{value})")
         # NOTE: there's a limit to the name of a metric
-<<<<<<< HEAD
-        if len(key) > 45:
-            key = key[:45]
-=======
         if len(key) > 50:
             key = key[:50]
->>>>>>> 02a16cb1
         mlflow.log_metric(key, value)
 
     def set_properties(self, **kwargs):
@@ -149,20 +124,8 @@
         Note: arguments are by design for with statements. """
         run_time = time.time() - self.start_time # stops "timer"
 
-<<<<<<< HEAD
-        for method in self.methods:
-            if method == "print":
-                # just prints nicely
-                print(f"--- time elapsed: {self.name} = {run_time:2f} s" + (f" [tags: {self.tags}]" if self.tags else ""))
-                MetricsLogger().log_metric(self.name, run_time)
-            else:
-                # Place holder for mlflow
-                raise NotImplementedError("Nothing else exists at this point")
-
-=======
         print(f"--- time elapsed: {self.name} = {run_time:2f} s" + (f" [tags: {self.tags}]" if self.tags else ""))
         MetricsLogger().log_metric(self.name, run_time)
->>>>>>> 02a16cb1
 
 
 ####################
