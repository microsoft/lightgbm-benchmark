--- conflicted
+++ resolved
@@ -62,12 +62,8 @@
             elif session_name:
                 # if new session name specified, overwrite
                 cls._session_name = session_name
-<<<<<<< HEAD
-            cls._initialize_azureml_mlflow_client()
-=======
             cls._logger.info(f"Initializing MLFLOW [session='{cls._session_name}']")
             mlflow.start_run()
->>>>>>> eabbb050
         else:
             # if this is not the first time
             pass
@@ -75,14 +71,8 @@
         return cls._instance
 
     def close(self):
-<<<<<<< HEAD
-        if self._initialized:
-            print(f"Finalizing MLFLOW [session='{self._session_name}']")
-            mlflow.end_run()
-=======
         self._logger.info(f"Finalizing MLFLOW [session='{self._session_name}']")
         mlflow.end_run()
->>>>>>> eabbb050
 
     def log_metric(self, key, value):
         self._logger.debug(f"mlflow[session={self._session_name}].log_metric({key},{value})")
