--- conflicted
+++ resolved
@@ -236,7 +236,6 @@
             plt.ylabel("occurence")
             plt.yscale('log')
 
-<<<<<<< HEAD
     def log_inferencing_latencies(self, time_per_batch, batch_length=1, factor_to_usecs=1000000.0):
         """Logs prediction latencies (for inferencing) with lots of fancy metrics and plots.
 
@@ -301,8 +300,6 @@
             plt.ylabel("occurence")
             plt.yscale('log')
 
-=======
->>>>>>> 7b8a339a
             # record in mlflow
             self.log_figure(fig, "prediction_latency_log_histogram.png")
 
