# Copyright (c) Microsoft Corporation.
# Licensed under the MIT license.

"""
These classes provide some tools to automate wall time compute and logging.
"""
import os
import time
import re
from functools import wraps
import mlflow
import platform
import psutil
import json
import traceback
import logging


class MetricType():
    # a metric your script generates once (per node), example: training time
    ONETIME_METRIC = 1

    # a metric generated multiple times, once per "step" or iteration, example: rmse
    ITERATION_METRIC = 2

    # a perf metric generated at regular intervals
    PERF_INTERVAL_METRIC = 2


class MetricsLogger():
    """
    Class for handling metrics logging in MLFlow.
    """
    _initialized = False

    def __init__(self, session_name=None, metrics_prefix=None):
        self._metrics_prefix = metrics_prefix
        self._session_name = session_name
        self._logger = logging.getLogger(__name__)
    
    def open(self):
        """Opens the MLFlow session."""
        if not MetricsLogger._initialized:
            self._logger.info(f"Initializing MLFLOW [session='{self._session_name}', metrics_prefix={self._metrics_prefix}]")
            mlflow.start_run()
            MetricsLogger._initialized = True

    def close(self):
        """Close the MLFlow session."""
        if MetricsLogger._initialized:
            self._logger.info(f"Finalizing MLFLOW [session='{self._session_name}']")
            mlflow.end_run()
            MetricsLogger._initialized = False
        else:
            self._logger.warning(f"Call to finalize MLFLOW [session='{self._session_name}'] that was never initialized.")

    @classmethod
    def _remove_non_allowed_chars(cls, name_string):
        """ Removes chars not allowed for metric keys in mlflow """
        return re.sub(r'[^a-zA-Z0-9_\-\.\ \/]', '', name_string)

    def log_metric(self, key, value, step=None, type=MetricType.ONETIME_METRIC):
        """Logs a metric key/value pair.

        Args:
            key (str): metric key
            value (str): metric value
            step (int): which step to log this metric? (see mlflow.log_metric())
            type (int): type of the metric
        """
        if self._metrics_prefix:
            key = self._metrics_prefix + key

        key = self._remove_non_allowed_chars(key)

        self._logger.debug(f"mlflow[session={self._session_name}].log_metric({key},{value})")
        # NOTE: there's a limit to the name of a metric
        if len(key) > 50:
            key = key[:50]

        if type == MetricType.PERF_INTERVAL_METRIC:
            pass # for now, do not process those
        else:
            try:
                mlflow.log_metric(key, value, step=step)
            except mlflow.exceptions.MlflowException:
                self._logger.critical(f"Could not log metric using MLFLOW due to exception:\n{traceback.format_exc()}")

    def log_figure(self, figure, artifact_file):
        """Logs a figure using mlflow
        
        Args:
            figure (Union[matplotlib.figure.Figure, plotly.graph_objects.Figure]): figure to log
            artifact_file (str): name of file to record
        """
        try:
            mlflow.log_figure(figure, artifact_file)
        except mlflow.exceptions.MlflowException:
            self._logger.critical(f"Could not log figure using MLFLOW due to exception:\n{traceback.format_exc()}")

    def log_artifact(self, local_path, artifact_path=None):
<<<<<<< HEAD
        """Logs an artifat"""
        try:
            mlflow.log_artifact(local_path=local_path, artifact_path=artifact_path)
        except mlflow.exceptions.MlflowException:
            self._logger.critical(f"Could not log artifact using MLFLOW due to exception:\n{traceback.format_exc()}")

=======
        """Logs an artifact
        
        Args:
            local_path (str): Path to the file to write.
            artifact_path (str): If provided, the directory in artifact_uri to write to.
        """
        try:
            mlflow.log_artifact(local_path, artifact_path=artifact_path)
        except mlflow.exceptions.MlflowException:
            self._logger.critical(f"Could not log artifact using MLFLOW due to exception:\n{traceback.format_exc()}")

    def log_artifacts(self, local_dir, artifact_path=None):
        """Logs an artifact
        
        Args:
            local_dir (str): Path to the directory of files to write.
            artifact_path (str): If provided, the directory in artifact_uri to write to.
        """
        try:
            mlflow.log_artifacts(local_dir, artifact_path=artifact_path)
        except mlflow.exceptions.MlflowException:
            self._logger.critical(f"Could not log artifacts using MLFLOW due to exception:\n{traceback.format_exc()}")

>>>>>>> c34413d7
    def set_properties(self, **kwargs):
        """Set properties/tags for the session.
        
        Args:
            kwargs (dict): any keyword argument will be passed as tags to MLFLow
        """
        self._logger.debug(f"mlflow[session={self._session_name}].set_tags({kwargs})")
        mlflow.set_tags(kwargs)

    def set_platform_properties(self):
        """ Capture platform sysinfo and record as properties. """
        self.set_properties(
            machine=platform.machine(),
            processor=platform.processor(),
            architecture="-".join(platform.architecture()),
            platform=platform.platform(),
            system=platform.system(),
            system_version=platform.version(),
            cpu_count=os.cpu_count(),
            cpu_frequency=round(psutil.cpu_freq().current),
            system_memory=round((psutil.virtual_memory().total) / (1024*1024*1024))
        )

    def set_properties_from_json(self, json_string):
        """ Set properties/tags for the session from a json_string.
        
        Args:
            json_string (str): a string parsable as json, contains a dict.
        """
        try:
            json_dict = json.loads(json_string)
        except:
            raise ValueError(f"During parsing of JSON properties '{json_string}', an exception occured: {traceback.format_exc()}")

        if not isinstance(json_dict, dict):
            raise ValueError(f"Provided JSON properties should be a dict, instead it was {str(type(json_dict))}: {json_string}")
        
        properties_dict = dict(
            [
                (k, str(v)) # transform whatever as a string
                for k,v in json_dict.items()
            ]
        )
        self.set_properties(**properties_dict)

    def log_parameters(self, **kwargs):
        """ Logs parameters to MLFlow.
        
        Args:
            kwargs (dict): any keyword arguments will be passed as parameters to MLFlow
        """
        self._logger.debug(f"mlflow[session={self._session_name}].log_params({kwargs})")
        # NOTE: to avoid mlflow exception when value length is too long (ex: label_gain)
        for key,value in kwargs.items():
            if isinstance(value, str) and len(value) > 255:
                self._logger.warning(f"parameter {key} (str) could not be logged, value length {len(value)} > 255")
            else:
                mlflow.log_param(key,value)

    def log_time_block(self, metric_name, step=None):
        """ [Proxy] Use in a `with` statement to measure execution time of a code block.
        Uses LogTimeBlock.
        
        Example
        -------
        ```python
        with LogTimeBlock("my_perf_metric_name"):
            print("(((sleeping for 1 second)))")
            time.sleep(1)
        ```
        """
        # see class below with proper __enter__ and __exit__
        return LogTimeBlock(metric_name, step=step, metrics_logger=self)

    def log_inferencing_latencies(self, time_per_batch, batch_length=1, factor_to_usecs=1000000.0):
        """Logs prediction latencies (for inferencing) with lots of fancy metrics and plots.

        Args:
            time_per_batch_list (List[float]): time per inferencing batch
            batch_lengths (Union[List[int],int]): length of each batch (List or constant)
            factor_to_usecs (float): factor to apply to time_per_batch to convert to microseconds
        """
        if isinstance(batch_length, list):
            sum_batch_lengths = sum(batch_length)
        else:
            sum_batch_lengths = batch_length*len(time_per_batch)

        # log metadata
        self.log_metric("prediction_batches", len(time_per_batch))
        self.log_metric("prediction_queries", sum_batch_lengths)

        if len(time_per_batch) > 0:
            self.log_metric("prediction_latency_avg", (sum(time_per_batch) * factor_to_usecs)/sum_batch_lengths) # usecs

        # if there's more than 1 batch, compute percentiles
        if len(time_per_batch) > 1:
            import numpy as np
            import matplotlib.pyplot as plt
            plt.switch_backend('agg')

            # latency per batch
            batch_run_times = np.array(time_per_batch) * factor_to_usecs
            self.log_metric("batch_latency_p50_usecs", np.percentile(batch_run_times, 50))
            self.log_metric("batch_latency_p75_usecs", np.percentile(batch_run_times, 75))
            self.log_metric("batch_latency_p90_usecs", np.percentile(batch_run_times, 90))
            self.log_metric("batch_latency_p95_usecs", np.percentile(batch_run_times, 95))
            self.log_metric("batch_latency_p99_usecs", np.percentile(batch_run_times, 99))

            # show the distribution prediction latencies
            fig, ax = plt.subplots(1)
            ax.hist(batch_run_times, bins=100)
            ax.set_title("Latency-per-batch histogram (log scale)")
            plt.xlabel("usecs")
            plt.ylabel("occurence")
            plt.yscale('log')

            # record in mlflow
            self.log_figure(fig, "batch_latency_log_histogram.png")

            # latency per query
            if isinstance(batch_length, list):
                prediction_latencies = np.array(time_per_batch) * factor_to_usecs / np.array(batch_length)
            else:
                prediction_latencies = np.array(time_per_batch) * factor_to_usecs / batch_length

            self.log_metric("prediction_latency_p50_usecs", np.percentile(prediction_latencies, 50))
            self.log_metric("prediction_latency_p75_usecs", np.percentile(prediction_latencies, 75))
            self.log_metric("prediction_latency_p90_usecs", np.percentile(prediction_latencies, 90))
            self.log_metric("prediction_latency_p95_usecs", np.percentile(prediction_latencies, 95))
            self.log_metric("prediction_latency_p99_usecs", np.percentile(prediction_latencies, 99))

            # show the distribution prediction latencies
            fig, ax = plt.subplots(1)
            ax.hist(prediction_latencies, bins=100)
            ax.set_title("Latency-per-prediction histogram (log scale)")
            plt.xlabel("usecs")
            plt.ylabel("occurence")
            plt.yscale('log')

            # record in mlflow
            self.log_figure(fig, "prediction_latency_log_histogram.png")


########################
### CODE BLOCK TIMER ###
########################

class LogTimeBlock(object):
    """ This class should be used to time a code block.
    The time diff is computed from __enter__ to __exit__.

    Example
    -------
    ```python
    with LogTimeBlock("my_perf_metric_name"):
        print("(((sleeping for 1 second)))")
        time.sleep(1)
    ```
    """

    def __init__(self, name, **kwargs):
        """
        Constructs the LogTimeBlock.

        Args:
        name (str): key for the time difference (for storing as metric)
        kwargs (dict): any keyword will be added  as properties to metrics for logging (work in progress)
        """
        # kwargs
        self.tags = kwargs.get('tags', None)
        self.step = kwargs.get('step', None)
        self.metrics_logger = kwargs.get('metrics_logger', None)

        # internal variables
        self.name = name
        self.start_time = None
        self._logger = logging.getLogger(__name__)

    def __enter__(self):
        """ Starts the timer, gets triggered at beginning of code block """
        self.start_time = time.time() # starts "timer"

    def __exit__(self, exc_type, value, traceback):
        """ Stops the timer and stores accordingly
        gets triggered at beginning of code block.
        
        Note:
            arguments are by design for with statements.
        """
        run_time = time.time() - self.start_time # stops "timer"

        self._logger.info(f"--- time elapsed: {self.name} = {run_time:2f} s" + (f" [tags: {self.tags}]" if self.tags else ""))
        if self.metrics_logger:
            self.metrics_logger.log_metric(self.name, run_time, step=self.step)
        else:
            MetricsLogger().log_metric(self.name, run_time, step=self.step)<|MERGE_RESOLUTION|>--- conflicted
+++ resolved
@@ -99,14 +99,6 @@
             self._logger.critical(f"Could not log figure using MLFLOW due to exception:\n{traceback.format_exc()}")
 
     def log_artifact(self, local_path, artifact_path=None):
-<<<<<<< HEAD
-        """Logs an artifat"""
-        try:
-            mlflow.log_artifact(local_path=local_path, artifact_path=artifact_path)
-        except mlflow.exceptions.MlflowException:
-            self._logger.critical(f"Could not log artifact using MLFLOW due to exception:\n{traceback.format_exc()}")
-
-=======
         """Logs an artifact
         
         Args:
@@ -130,7 +122,6 @@
         except mlflow.exceptions.MlflowException:
             self._logger.critical(f"Could not log artifacts using MLFLOW due to exception:\n{traceback.format_exc()}")
 
->>>>>>> c34413d7
     def set_properties(self, **kwargs):
         """Set properties/tags for the session.
         
