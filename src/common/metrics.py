# Copyright (c) Microsoft Corporation.
# Licensed under the MIT license.

"""
These classes provide some tools to automate wall time compute and logging.
"""
import os
import time
import re
from functools import wraps
import mlflow
import platform
import psutil
import json
import traceback
import logging


class MetricType():
    # a metric your script generates once (per node), example: training time
    ONETIME_METRIC = 1

    # a metric generated multiple times, once per "step" or iteration, example: rmse
    ITERATION_METRIC = 2

    # a perf metric generated at regular intervals
    PERF_INTERVAL_METRIC = 2


class MetricsLogger():
    """
    Class for handling metrics logging in MLFlow.
    """
    _initialized = False
<<<<<<< HEAD
    _instance = None
    _session_name = None
    _logger = logging.getLogger(__name__)

    @classmethod
    def _initialize_azureml_mlflow_client(cls):
        if cls._initialized:
            return
        print(f"Initializing MLFLOW [session='{cls._session_name}']")
        try:
            # if any of that fails, fall back to normal
            from azureml.core.run import Run

            azureml_run = Run.get_context()
            if "_OfflineRun" not in str(azureml_run):
                # if we're running this script REMOTELY, get aml and compute args from run context
                ws = azureml_run.experiment.workspace
                mlflow.set_tracking_uri(ws.get_mlflow_tracking_uri())
                mlflow.start_run()
                cls._initialized = True
            else:
                # if we're running this script LOCALLY, add your own +aml=X +compute=X arguments
                return
        except:
            print(f"Failed at AzureML initialization for some reason.")

    def __new__(cls, session_name=None):
        """ Create a new instance of the Singleton if necessary """
        if cls._instance is None:
            # if this is the first time we're initializing
            cls._instance = super(MetricsLogger, cls).__new__(cls)
            if not cls._session_name:
                # if no previously recorded session name
                cls._session_name = session_name
            elif session_name:
                # if new session name specified, overwrite
                cls._session_name = session_name
            cls._logger.info(f"Initializing MLFLOW [session='{cls._session_name}']")
=======

    def __init__(self, session_name=None, metrics_prefix=None):
        self._metrics_prefix = metrics_prefix
        self._session_name = session_name
        self._logger = logging.getLogger(__name__)
    
    def open(self):
        """Opens the MLFlow session."""
        if not MetricsLogger._initialized:
            self._logger.info(f"Initializing MLFLOW [session='{self._session_name}', metrics_prefix={self._metrics_prefix}]")
>>>>>>> ccad0cc3
            mlflow.start_run()
            MetricsLogger._initialized = True

    def close(self):
        """Close the MLFlow session."""
        if MetricsLogger._initialized:
            self._logger.info(f"Finalizing MLFLOW [session='{self._session_name}']")
            mlflow.end_run()
            MetricsLogger._initialized = False
        else:
            self._logger.warning(f"Call to finalize MLFLOW [session='{self._session_name}'] that was never initialized.")

    @classmethod
    def _remove_non_allowed_chars(cls, name_string):
        """ Removes chars not allowed for metric keys in mlflow """
        return re.sub(r'[^a-zA-Z0-9_\-\.\ \/]', '', name_string)

    def log_metric(self, key, value, step=None, type=MetricType.ONETIME_METRIC):
        """Logs a metric key/value pair.

        Args:
            key (str): metric key
            value (str): metric value
            step (int): which step to log this metric? (see mlflow.log_metric())
            type (int): type of the metric
        """
        if self._metrics_prefix:
            key = self._metrics_prefix + key

        key = self._remove_non_allowed_chars(key)

        self._logger.debug(f"mlflow[session={self._session_name}].log_metric({key},{value})")
        # NOTE: there's a limit to the name of a metric
        if len(key) > 50:
            key = key[:50]

        if type == MetricType.PERF_INTERVAL_METRIC:
            pass # for now, do not process those
        else:
            try:
                mlflow.log_metric(key, value, step=step)
            except mlflow.exceptions.MlflowException:
                self._logger.critical(f"Could not log metric using MLFLOW due to exception:\n{traceback.format_exc()}")

    def log_figure(self, figure, artifact_file):
        """Logs a figure using mlflow
        
        Args:
            figure (Union[matplotlib.figure.Figure, plotly.graph_objects.Figure]): figure to log
            artifact_file (str): name of file to record
        """
        try:
            mlflow.log_figure(figure, artifact_file)
        except mlflow.exceptions.MlflowException:
            self._logger.critical(f"Could not log figure using MLFLOW due to exception:\n{traceback.format_exc()}")

    def set_properties(self, **kwargs):
        """Set properties/tags for the session.
        
        Args:
            kwargs (dict): any keyword argument will be passed as tags to MLFLow
        """
        self._logger.debug(f"mlflow[session={self._session_name}].set_tags({kwargs})")
        mlflow.set_tags(kwargs)

    def set_platform_properties(self):
        """ Capture platform sysinfo and record as properties. """
        self.set_properties(
            machine=platform.machine(),
            processor=platform.processor(),
            architecture="-".join(platform.architecture()),
            platform=platform.platform(),
            system=platform.system(),
            system_version=platform.version(),
            cpu_count=os.cpu_count(),
            cpu_frequency=round(psutil.cpu_freq().current),
            system_memory=round((psutil.virtual_memory().total) / (1024*1024*1024))
        )

    def set_properties_from_json(self, json_string):
        """ Set properties/tags for the session from a json_string.
        
        Args:
            json_string (str): a string parsable as json, contains a dict.
        """
        try:
            json_dict = json.loads(json_string)
        except:
            raise ValueError(f"During parsing of JSON properties '{json_string}', an exception occured: {traceback.format_exc()}")

        if not isinstance(json_dict, dict):
            raise ValueError(f"Provided JSON properties should be a dict, instead it was {str(type(json_dict))}: {json_string}")
        
        properties_dict = dict(
            [
                (k, str(v)) # transform whatever as a string
                for k,v in json_dict.items()
            ]
        )
        self.set_properties(**properties_dict)

    def log_parameters(self, **kwargs):
        """ Logs parameters to MLFlow.
        
        Args:
            kwargs (dict): any keyword arguments will be passed as parameters to MLFlow
        """
        self._logger.debug(f"mlflow[session={self._session_name}].log_params({kwargs})")
        # NOTE: to avoid mlflow exception when value length is too long (ex: label_gain)
        for key,value in kwargs.items():
            if isinstance(value, str) and len(value) > 255:
                self._logger.warning(f"parameter {key} (str) could not be logged, value length {len(value)} > 255")
            else:
                mlflow.log_param(key,value)

    def log_time_block(self, metric_name, step=None):
        """ [Proxy] Use in a `with` statement to measure execution time of a code block.
        Uses LogTimeBlock.
        
        Example
        -------
        ```python
        with LogTimeBlock("my_perf_metric_name"):
            print("(((sleeping for 1 second)))")
            time.sleep(1)
        ```
        """
        # see class below with proper __enter__ and __exit__
        return LogTimeBlock(metric_name, step=step, metrics_logger=self)

    def log_inferencing_latencies(self, time_per_batch, batch_length=1, factor_to_usecs=1000000.0):
        """Logs prediction latencies (for inferencing) with lots of fancy metrics and plots.

        Args:
            time_per_batch_list (List[float]): time per inferencing batch
            batch_lengths (Union[List[int],int]): length of each batch (List or constant)
            factor_to_usecs (float): factor to apply to time_per_batch to convert to microseconds
        """
        if isinstance(batch_length, list):
            sum_batch_lengths = sum(batch_length)
        else:
            sum_batch_lengths = batch_length*len(time_per_batch)

        # log metadata
        self.log_metric("prediction_batches", len(time_per_batch))
        self.log_metric("prediction_queries", sum_batch_lengths)

        if len(time_per_batch) > 0:
            self.log_metric("prediction_latency_avg", (sum(time_per_batch) * factor_to_usecs)/sum_batch_lengths) # usecs

        # if there's more than 1 batch, compute percentiles
        if len(time_per_batch) > 1:
            import numpy as np
            import matplotlib.pyplot as plt
            plt.switch_backend('agg')

            # latency per batch
            batch_run_times = np.array(time_per_batch) * factor_to_usecs
            self.log_metric("batch_latency_p50_usecs", np.percentile(batch_run_times, 50))
            self.log_metric("batch_latency_p75_usecs", np.percentile(batch_run_times, 75))
            self.log_metric("batch_latency_p90_usecs", np.percentile(batch_run_times, 90))
            self.log_metric("batch_latency_p95_usecs", np.percentile(batch_run_times, 95))
            self.log_metric("batch_latency_p99_usecs", np.percentile(batch_run_times, 99))

            # show the distribution prediction latencies
            fig, ax = plt.subplots(1)
            ax.hist(batch_run_times, bins=100)
            ax.set_title("Latency-per-batch histogram (log scale)")
            plt.xlabel("usecs")
            plt.ylabel("occurence")
            plt.yscale('log')

            # record in mlflow
            self.log_figure(fig, "batch_latency_log_histogram.png")

            # latency per query
            if isinstance(batch_length, list):
                prediction_latencies = np.array(time_per_batch) * factor_to_usecs / np.array(batch_length)
            else:
                prediction_latencies = np.array(time_per_batch) * factor_to_usecs / batch_length

            self.log_metric("prediction_latency_p50_usecs", np.percentile(prediction_latencies, 50))
            self.log_metric("prediction_latency_p75_usecs", np.percentile(prediction_latencies, 75))
            self.log_metric("prediction_latency_p90_usecs", np.percentile(prediction_latencies, 90))
            self.log_metric("prediction_latency_p95_usecs", np.percentile(prediction_latencies, 95))
            self.log_metric("prediction_latency_p99_usecs", np.percentile(prediction_latencies, 99))

            # show the distribution prediction latencies
            fig, ax = plt.subplots(1)
            ax.hist(prediction_latencies, bins=100)
            ax.set_title("Latency-per-prediction histogram (log scale)")
            plt.xlabel("usecs")
            plt.ylabel("occurence")
            plt.yscale('log')

            # record in mlflow
            self.log_figure(fig, "prediction_latency_log_histogram.png")


########################
### CODE BLOCK TIMER ###
########################

class LogTimeBlock(object):
    """ This class should be used to time a code block.
    The time diff is computed from __enter__ to __exit__.

    Example
    -------
    ```python
    with LogTimeBlock("my_perf_metric_name"):
        print("(((sleeping for 1 second)))")
        time.sleep(1)
    ```
    """

    def __init__(self, name, **kwargs):
        """
        Constructs the LogTimeBlock.

        Args:
        name (str): key for the time difference (for storing as metric)
        kwargs (dict): any keyword will be added  as properties to metrics for logging (work in progress)
        """
        # kwargs
        self.tags = kwargs.get('tags', None)
        self.step = kwargs.get('step', None)
        self.metrics_logger = kwargs.get('metrics_logger', None)

        # internal variables
        self.name = name
        self.start_time = None
        self._logger = logging.getLogger(__name__)

    def __enter__(self):
        """ Starts the timer, gets triggered at beginning of code block """
        self.start_time = time.time() # starts "timer"

    def __exit__(self, exc_type, value, traceback):
        """ Stops the timer and stores accordingly
        gets triggered at beginning of code block.
        
        Note:
            arguments are by design for with statements.
        """
        run_time = time.time() - self.start_time # stops "timer"

        self._logger.info(f"--- time elapsed: {self.name} = {run_time:2f} s" + (f" [tags: {self.tags}]" if self.tags else ""))
        if self.metrics_logger:
            self.metrics_logger.log_metric(self.name, run_time, step=self.step)
        else:
            MetricsLogger().log_metric(self.name, run_time, step=self.step)<|MERGE_RESOLUTION|>--- conflicted
+++ resolved
@@ -32,46 +32,6 @@
     Class for handling metrics logging in MLFlow.
     """
     _initialized = False
-<<<<<<< HEAD
-    _instance = None
-    _session_name = None
-    _logger = logging.getLogger(__name__)
-
-    @classmethod
-    def _initialize_azureml_mlflow_client(cls):
-        if cls._initialized:
-            return
-        print(f"Initializing MLFLOW [session='{cls._session_name}']")
-        try:
-            # if any of that fails, fall back to normal
-            from azureml.core.run import Run
-
-            azureml_run = Run.get_context()
-            if "_OfflineRun" not in str(azureml_run):
-                # if we're running this script REMOTELY, get aml and compute args from run context
-                ws = azureml_run.experiment.workspace
-                mlflow.set_tracking_uri(ws.get_mlflow_tracking_uri())
-                mlflow.start_run()
-                cls._initialized = True
-            else:
-                # if we're running this script LOCALLY, add your own +aml=X +compute=X arguments
-                return
-        except:
-            print(f"Failed at AzureML initialization for some reason.")
-
-    def __new__(cls, session_name=None):
-        """ Create a new instance of the Singleton if necessary """
-        if cls._instance is None:
-            # if this is the first time we're initializing
-            cls._instance = super(MetricsLogger, cls).__new__(cls)
-            if not cls._session_name:
-                # if no previously recorded session name
-                cls._session_name = session_name
-            elif session_name:
-                # if new session name specified, overwrite
-                cls._session_name = session_name
-            cls._logger.info(f"Initializing MLFLOW [session='{cls._session_name}']")
-=======
 
     def __init__(self, session_name=None, metrics_prefix=None):
         self._metrics_prefix = metrics_prefix
@@ -82,7 +42,6 @@
         """Opens the MLFlow session."""
         if not MetricsLogger._initialized:
             self._logger.info(f"Initializing MLFLOW [session='{self._session_name}', metrics_prefix={self._metrics_prefix}]")
->>>>>>> ccad0cc3
             mlflow.start_run()
             MetricsLogger._initialized = True
 
