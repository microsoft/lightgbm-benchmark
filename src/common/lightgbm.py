# Copyright (c) Microsoft Corporation.
# Licensed under the MIT license.

"""
This classes provide help to integrate lightgbm
"""
import lightgbm
import logging

class LightGBMCallbackHandler():
    """ This class handles LightGBM callbacks for recording metrics. """
<<<<<<< HEAD
    def __init__(self, metrics_logger, metrics_prefix=None):
=======
    def __init__(self, metrics_logger):
>>>>>>> 2d035be7
        """
        Args:
            metrics_logger (common.metrics.MetricsLogger)
            node_index (int) : if mpi, provide index of the node
        """
        self.metrics = {}
        self.metrics_logger = metrics_logger
<<<<<<< HEAD
        self.metrics_prefix = metrics_prefix
=======
>>>>>>> 2d035be7
        self.logger = logging.getLogger(__name__)
    
    def callback(self, env: lightgbm.callback.CallbackEnv) -> None:
        """
        See https://lightgbm.readthedocs.io/en/latest/_modules/lightgbm/callback.html
        """
        # let's record in the object for future use
        self.metrics[env.iteration] = env.evaluation_result_list

        # loop on all the evaluation results tuples
        for data_name, eval_name, result, _ in env.evaluation_result_list:
            metric_key = f"{data_name}.{eval_name}"
            if self.metrics_prefix:
                metric_key = f"{self.metrics_prefix}.{metric_key}"
            # log each as a distinct metric
            self.metrics_logger.log_metric(
<<<<<<< HEAD
                key=metric_key,
=======
                key=f"{data_name}.{eval_name}",
>>>>>>> 2d035be7
                value=result,
                step=env.iteration # provide iteration as step in mlflow
            )<|MERGE_RESOLUTION|>--- conflicted
+++ resolved
@@ -9,11 +9,7 @@
 
 class LightGBMCallbackHandler():
     """ This class handles LightGBM callbacks for recording metrics. """
-<<<<<<< HEAD
-    def __init__(self, metrics_logger, metrics_prefix=None):
-=======
     def __init__(self, metrics_logger):
->>>>>>> 2d035be7
         """
         Args:
             metrics_logger (common.metrics.MetricsLogger)
@@ -21,10 +17,6 @@
         """
         self.metrics = {}
         self.metrics_logger = metrics_logger
-<<<<<<< HEAD
-        self.metrics_prefix = metrics_prefix
-=======
->>>>>>> 2d035be7
         self.logger = logging.getLogger(__name__)
     
     def callback(self, env: lightgbm.callback.CallbackEnv) -> None:
@@ -41,11 +33,7 @@
                 metric_key = f"{self.metrics_prefix}.{metric_key}"
             # log each as a distinct metric
             self.metrics_logger.log_metric(
-<<<<<<< HEAD
-                key=metric_key,
-=======
                 key=f"{data_name}.{eval_name}",
->>>>>>> 2d035be7
                 value=result,
                 step=env.iteration # provide iteration as step in mlflow
             )