--- conflicted
+++ resolved
@@ -132,36 +132,35 @@
     Returns:
         workspace (azure.ml.core.Workspace)
     """
-<<<<<<< HEAD
     if config.aml.auth == "msi":
         from azure.identity import ManagedIdentityCredential
-        auth = ManagedIdentityCredential()
+        credential = ManagedIdentityCredential()
     elif config.aml.auth == "azurecli":
         from azure.identity import AzureCliCredential
-        auth = AzureCliCredential()
+        credential = AzureCliCredential()
     elif config.aml.auth == "interactive":
         from azure.identity import InteractiveBrowserCredential
 
-        auth = InteractiveBrowserCredential(
+        credential = InteractiveBrowserCredential(
             tenant_id=config.aml.tenant, force=config.aml.force
         )
     else:
-        auth = None
+        # authentication package
+        from azure.identity import DefaultAzureCredential
+        try:
+            credential = DefaultAzureCredential()
+            # Check if given credential can get token successfully.
+            credential.get_token("https://management.azure.com/.default")
+        except Exception as ex:
+            from azure.identity import InteractiveBrowserCredential
+            # Fall back to InteractiveBrowserCredential in case DefaultAzureCredential not work
+            credential = InteractiveBrowserCredential()
 
     return MLClient(
-        credential=auth,
+        credential=credential,
         subscription_id=config.aml.subscription_id,
         resource_group_name=config.aml.resource_group,
         workspace_name=config.aml.workspace_name
-=======
-    return shrike_azureml_connect(
-        aml_subscription_id=config.aml.subscription_id,
-        aml_resource_group=config.aml.resource_group,
-        aml_workspace_name=config.aml.workspace_name,
-        aml_auth=config.aml.auth,
-        aml_tenant=config.aml.tenant,
-        aml_force=config.aml.force
->>>>>>> e2abd3e2
     )
 
 def pipeline_submit(ml_client: MLClient,
@@ -193,30 +192,13 @@
         experiment_description = experiment_description[:5000-50] + "\n<<<TRUNCATED DUE TO SIZE LIMIT>>>"
 
     if pipeline_config.run.submit:
-<<<<<<< HEAD
         pipeline_run = ml_client.jobs.create_or_update(
             pipeline_instance,
             experiment_name=(experiment_name or pipeline_config.experiment.name),
             description=experiment_description,
             tags=(tags or pipeline_config.experiment.tags),
             continue_run_on_step_failure=pipeline_config.run.continue_on_failure
-=======
-        # convert dictconfig to dict format as required for pipeline_submit function.
-        if pipeline_config.experiment.tags:
-            tags_dict = OmegaConf.to_container(pipeline_config.experiment.tags)
-        else:
-            tags_dict = None
-        pipeline_run = pipeline_instance.submit(
-            workspace=workspace,
-            experiment_name=(experiment_name or pipeline_config.experiment.name),
-            description=experiment_description,
-            display_name=(display_name or pipeline_config.experiment.display_name),
-            tags=(tags or tags_dict),
-            default_compute_target=pipeline_config.compute.default_compute_target,
-            regenerate_outputs=pipeline_config.run.regenerate_outputs,
-            continue_on_step_failure=pipeline_config.run.continue_on_failure,
         )
-
         logging.info(
             f"""
 #################################
@@ -225,29 +207,13 @@
 
 Follow link below to access your pipeline run directly:
 -------------------------------------------------------
-{pipeline_run.get_portal_url()}
+{pipeline_run..services['Studio'].endpoint}
 
 #################################
 #################################
 #################################
         """
->>>>>>> e2abd3e2
         )
-#         logging.info(
-#             f"""
-# #################################
-# #################################
-# #################################
-
-# Follow link below to access your pipeline run directly:
-# -------------------------------------------------------
-# {pipeline_run.get_portal_url()}
-
-# #################################
-# #################################
-# #################################
-#         """
-#         )
 
         return pipeline_run
     else:
