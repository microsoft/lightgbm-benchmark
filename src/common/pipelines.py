--- conflicted
+++ resolved
@@ -183,23 +183,12 @@
         experiment_description = experiment_description[:5000-50] + "\n<<<TRUNCATED DUE TO SIZE LIMIT>>>"
 
     if pipeline_config.run.submit:
-<<<<<<< HEAD
-        return ml_client.jobs.create_or_update(
+        pipeline_run = ml_client.jobs.create_or_update(
             pipeline_instance,
-=======
-        pipeline_run = pipeline_instance.submit(
-            workspace=workspace,
->>>>>>> b0b2e2de
             experiment_name=(experiment_name or pipeline_config.experiment.name),
             description=experiment_description,
             tags=(tags or pipeline_config.experiment.tags),
-<<<<<<< HEAD
             continue_run_on_step_failure=pipeline_config.run.continue_on_failure
-        )
-=======
-            default_compute_target=pipeline_config.compute.default_compute_target,
-            regenerate_outputs=pipeline_config.run.regenerate_outputs,
-            continue_on_step_failure=pipeline_config.run.continue_on_failure,
         )
 
         logging.info(
@@ -220,5 +209,4 @@
 
         return pipeline_run
     else:
-        logging.warning("Pipeline was not submitted, to submit it please add +run.submit=true to your command.")
->>>>>>> b0b2e2de
+        logging.warning("Pipeline was not submitted, to submit it please add +run.submit=true to your command.")