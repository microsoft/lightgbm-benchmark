--- conflicted
+++ resolved
@@ -9,12 +9,9 @@
 import threading
 import time
 import psutil
-<<<<<<< HEAD
 import numpy as np
-=======
 import tempfile
 import json
->>>>>>> c852303a
 
 
 class PerformanceReportingThread(threading.Thread):
