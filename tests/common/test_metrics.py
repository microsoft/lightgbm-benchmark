--- conflicted
+++ resolved
@@ -60,7 +60,6 @@
 
 
 @patch('mlflow.set_tags')
-<<<<<<< HEAD
 def test_metrics_logger_set_platform_properties(mlflow_set_tags_mock):
     """ Tests MetricsLogger().set_properties() """
     metrics_logger = MetricsLogger()
@@ -78,7 +77,7 @@
         platform_properties
     )
 
-=======
+@patch('mlflow.set_tags')
 def test_metrics_logger_set_properties_from_json(mlflow_set_tags_mock):
     """ Tests MetricsLogger().set_properties_from_json() """
     metrics_logger = MetricsLogger()
@@ -106,8 +105,6 @@
     # making sure it's the right exception
     assert str(exc_info.value).startswith("Provided JSON properties should be a dict")
 
->>>>>>> d0290273
-
 @patch('mlflow.log_params')
 def test_metrics_logger_log_parameters(mlflow_log_params_mock):
     """ Tests MetricsLogger().log_parameters() """
